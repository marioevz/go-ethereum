--- conflicted
+++ resolved
@@ -55,10 +55,7 @@
 	Nonce           *types.BlockNonce `json:"nonce"`
 	BaseFee         *big.Int          `json:"baseFeePerGas" rlp:"optional"`
 	WithdrawalsHash *common.Hash      `json:"withdrawalsRoot" rlp:"optional"`
-<<<<<<< HEAD
 	ExcessDataGas   *big.Int          `json:"excessDataGas"   rlp:"optional"`
-=======
->>>>>>> 37e3208e
 }
 
 type headerMarshaling struct {
@@ -136,10 +133,7 @@
 		MixDigest:       i.Header.MixDigest,
 		BaseFee:         i.Header.BaseFee,
 		WithdrawalsHash: i.Header.WithdrawalsHash,
-<<<<<<< HEAD
 		ExcessDataGas:   i.Header.ExcessDataGas,
-=======
->>>>>>> 37e3208e
 	}
 
 	// Fill optional values.
@@ -164,11 +158,7 @@
 	if header.Difficulty != nil {
 		header.Difficulty = i.Header.Difficulty
 	}
-<<<<<<< HEAD
-	return types.NewBlockWithHeader(header).WithBody2(i.Txs, i.Ommers, i.Withdrawals)
-=======
 	return types.NewBlockWithHeader(header).WithBody(i.Txs, i.Ommers).WithWithdrawals(i.Withdrawals)
->>>>>>> 37e3208e
 }
 
 // SealBlock seals the given block using the configured engine.

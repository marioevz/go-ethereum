// Copyright 2019 The go-ethereum Authors
// This file is part of the go-ethereum library.
//
// The go-ethereum library is free software: you can redistribute it and/or modify
// it under the terms of the GNU Lesser General Public License as published by
// the Free Software Foundation, either version 3 of the License, or
// (at your option) any later version.
//
// The go-ethereum library is distributed in the hope that it will be useful,
// but WITHOUT ANY WARRANTY; without even the implied warranty of
// MERCHANTABILITY or FITNESS FOR A PARTICULAR PURPOSE. See the
// GNU Lesser General Public License for more details.
//
// You should have received a copy of the GNU Lesser General Public License
// along with the go-ethereum library. If not, see <http://www.gnu.org/licenses/>.

package les

import (
	"errors"
	"sync"
	"sync/atomic"
	"time"

	"github.com/ethereum/go-ethereum/common"
	"github.com/ethereum/go-ethereum/common/mclock"
	"github.com/ethereum/go-ethereum/core"
	"github.com/ethereum/go-ethereum/core/forkid"
	"github.com/ethereum/go-ethereum/core/rawdb"
	"github.com/ethereum/go-ethereum/core/txpool"
	"github.com/ethereum/go-ethereum/core/types"
	"github.com/ethereum/go-ethereum/ethdb"
	"github.com/ethereum/go-ethereum/les/flowcontrol"
	"github.com/ethereum/go-ethereum/light"
	"github.com/ethereum/go-ethereum/log"
	"github.com/ethereum/go-ethereum/metrics"
	"github.com/ethereum/go-ethereum/p2p"
	"github.com/ethereum/go-ethereum/rlp"
	"github.com/ethereum/go-ethereum/trie"
)

const (
	softResponseLimit = 2 * 1024 * 1024 // Target maximum size of returned blocks, headers or node data.
	estHeaderRlpSize  = 500             // Approximate size of an RLP encoded block header

	MaxHeaderFetch           = 192 // Amount of block headers to be fetched per retrieval request
	MaxBodyFetch             = 32  // Amount of block bodies to be fetched per retrieval request
	MaxReceiptFetch          = 128 // Amount of transaction receipts to allow fetching per request
	MaxCodeFetch             = 64  // Amount of contract codes to allow fetching per request
	MaxProofsFetch           = 64  // Amount of merkle proofs to be fetched per retrieval request
	MaxHelperTrieProofsFetch = 64  // Amount of helper tries to be fetched per retrieval request
	MaxTxSend                = 64  // Amount of transactions to be send per request
	MaxTxStatus              = 256 // Amount of transactions to queried per request
)

var (
	errTooManyInvalidRequest = errors.New("too many invalid requests made")
)

// serverHandler is responsible for serving light client and process
// all incoming light requests.
type serverHandler struct {
	forkFilter forkid.Filter
	blockchain *core.BlockChain
	chainDb    ethdb.Database
	txpool     *txpool.TxPool
	server     *LesServer

	closeCh chan struct{}  // Channel used to exit all background routines of handler.
	wg      sync.WaitGroup // WaitGroup used to track all background routines of handler.
	synced  func() bool    // Callback function used to determine whether local node is synced.

	// Testing fields
	addTxsSync bool
}

func newServerHandler(server *LesServer, blockchain *core.BlockChain, chainDb ethdb.Database, txpool *txpool.TxPool, synced func() bool) *serverHandler {
	handler := &serverHandler{
		forkFilter: forkid.NewFilter(blockchain),
		server:     server,
		blockchain: blockchain,
		chainDb:    chainDb,
		txpool:     txpool,
		closeCh:    make(chan struct{}),
		synced:     synced,
	}
	return handler
}

// start starts the server handler.
func (h *serverHandler) start() {
	h.wg.Add(1)
	go h.broadcastLoop()
}

// stop stops the server handler.
func (h *serverHandler) stop() {
	close(h.closeCh)
	h.wg.Wait()
}

// runPeer is the p2p protocol run function for the given version.
func (h *serverHandler) runPeer(version uint, p *p2p.Peer, rw p2p.MsgReadWriter) error {
	peer := newClientPeer(int(version), h.server.config.NetworkId, p, newMeteredMsgWriter(rw, int(version)))
	defer peer.close()
	h.wg.Add(1)
	defer h.wg.Done()
	return h.handle(peer)
}

func (h *serverHandler) handle(p *clientPeer) error {
	p.Log().Debug("Light Ethereum peer connected", "name", p.Name())

	// Execute the LES handshake
	var (
		head   = h.blockchain.CurrentHeader()
		hash   = head.Hash()
		number = head.Number.Uint64()
		td     = h.blockchain.GetTd(hash, number)
<<<<<<< HEAD
		forkID = forkid.NewID(h.blockchain.Config(), h.blockchain.Genesis().Hash(), h.blockchain.CurrentBlock().NumberU64(), h.blockchain.CurrentBlock().Time())
=======
		forkID = forkid.NewID(h.blockchain.Config(), h.blockchain.Genesis().Hash(), number, head.Time)
>>>>>>> 793f0f9e
	)
	if err := p.Handshake(td, hash, number, h.blockchain.Genesis().Hash(), forkID, h.forkFilter, h.server); err != nil {
		p.Log().Debug("Light Ethereum handshake failed", "err", err)
		return err
	}
	// Connected to another server, no messages expected, just wait for disconnection
	if p.server {
		if err := h.server.serverset.register(p); err != nil {
			return err
		}
		_, err := p.rw.ReadMsg()
		h.server.serverset.unregister(p)
		return err
	}
	// Setup flow control mechanism for the peer
	p.fcClient = flowcontrol.NewClientNode(h.server.fcManager, p.fcParams)
	defer p.fcClient.Disconnect()

	// Reject light clients if server is not synced. Put this checking here, so
	// that "non-synced" les-server peers are still allowed to keep the connection.
	if !h.synced() {
		p.Log().Debug("Light server not synced, rejecting peer")
		return p2p.DiscRequested
	}

	// Register the peer into the peerset and clientpool
	if err := h.server.peers.register(p); err != nil {
		return err
	}
	if p.balance = h.server.clientPool.Register(p); p.balance == nil {
		h.server.peers.unregister(p.ID())
		p.Log().Debug("Client pool already closed")
		return p2p.DiscRequested
	}
	p.connectedAt = mclock.Now()

	var wg sync.WaitGroup // Wait group used to track all in-flight task routines.
	defer func() {
		wg.Wait() // Ensure all background task routines have exited.
		h.server.clientPool.Unregister(p)
		h.server.peers.unregister(p.ID())
		p.balance = nil
		connectionTimer.Update(time.Duration(mclock.Now() - p.connectedAt))
	}()

	// Mark the peer as being served.
	atomic.StoreUint32(&p.serving, 1)
	defer atomic.StoreUint32(&p.serving, 0)

	// Spawn a main loop to handle all incoming messages.
	for {
		select {
		case err := <-p.errCh:
			p.Log().Debug("Failed to send light ethereum response", "err", err)
			return err
		default:
		}
		if err := h.handleMsg(p, &wg); err != nil {
			p.Log().Debug("Light Ethereum message handling failed", "err", err)
			return err
		}
	}
}

// beforeHandle will do a series of prechecks before handling message.
func (h *serverHandler) beforeHandle(p *clientPeer, reqID, responseCount uint64, msg p2p.Msg, reqCnt uint64, maxCount uint64) (*servingTask, uint64) {
	// Ensure that the request sent by client peer is valid
	inSizeCost := h.server.costTracker.realCost(0, msg.Size, 0)
	if reqCnt == 0 || reqCnt > maxCount {
		p.fcClient.OneTimeCost(inSizeCost)
		return nil, 0
	}
	// Ensure that the client peer complies with the flow control
	// rules agreed by both sides.
	if p.isFrozen() {
		p.fcClient.OneTimeCost(inSizeCost)
		return nil, 0
	}
	maxCost := p.fcCosts.getMaxCost(msg.Code, reqCnt)
	accepted, bufShort, priority := p.fcClient.AcceptRequest(reqID, responseCount, maxCost)
	if !accepted {
		p.freeze()
		p.Log().Error("Request came too early", "remaining", common.PrettyDuration(time.Duration(bufShort*1000000/p.fcParams.MinRecharge)))
		p.fcClient.OneTimeCost(inSizeCost)
		return nil, 0
	}
	// Create a multi-stage task, estimate the time it takes for the task to
	// execute, and cache it in the request service queue.
	factor := h.server.costTracker.globalFactor()
	if factor < 0.001 {
		factor = 1
		p.Log().Error("Invalid global cost factor", "factor", factor)
	}
	maxTime := uint64(float64(maxCost) / factor)
	task := h.server.servingQueue.newTask(p, maxTime, priority)
	if !task.start() {
		p.fcClient.RequestProcessed(reqID, responseCount, maxCost, inSizeCost)
		return nil, 0
	}
	return task, maxCost
}

// Afterhandle will perform a series of operations after message handling,
// such as updating flow control data, sending reply, etc.
func (h *serverHandler) afterHandle(p *clientPeer, reqID, responseCount uint64, msg p2p.Msg, maxCost uint64, reqCnt uint64, task *servingTask, reply *reply) {
	if reply != nil {
		task.done()
	}
	p.responseLock.Lock()
	defer p.responseLock.Unlock()

	// Short circuit if the client is already frozen.
	if p.isFrozen() {
		realCost := h.server.costTracker.realCost(task.servingTime, msg.Size, 0)
		p.fcClient.RequestProcessed(reqID, responseCount, maxCost, realCost)
		return
	}
	// Positive correction buffer value with real cost.
	var replySize uint32
	if reply != nil {
		replySize = reply.size()
	}
	var realCost uint64
	if h.server.costTracker.testing {
		realCost = maxCost // Assign a fake cost for testing purpose
	} else {
		realCost = h.server.costTracker.realCost(task.servingTime, msg.Size, replySize)
		if realCost > maxCost {
			realCost = maxCost
		}
	}
	bv := p.fcClient.RequestProcessed(reqID, responseCount, maxCost, realCost)
	if reply != nil {
		// Feed cost tracker request serving statistic.
		h.server.costTracker.updateStats(msg.Code, reqCnt, task.servingTime, realCost)
		// Reduce priority "balance" for the specific peer.
		p.balance.RequestServed(realCost)
		p.queueSend(func() {
			if err := reply.send(bv); err != nil {
				select {
				case p.errCh <- err:
				default:
				}
			}
		})
	}
}

// handleMsg is invoked whenever an inbound message is received from a remote
// peer. The remote connection is torn down upon returning any error.
func (h *serverHandler) handleMsg(p *clientPeer, wg *sync.WaitGroup) error {
	// Read the next message from the remote peer, and ensure it's fully consumed
	msg, err := p.rw.ReadMsg()
	if err != nil {
		return err
	}
	p.Log().Trace("Light Ethereum message arrived", "code", msg.Code, "bytes", msg.Size)

	// Discard large message which exceeds the limitation.
	if msg.Size > ProtocolMaxMsgSize {
		clientErrorMeter.Mark(1)
		return errResp(ErrMsgTooLarge, "%v > %v", msg.Size, ProtocolMaxMsgSize)
	}
	defer msg.Discard()

	// Lookup the request handler table, ensure it's supported
	// message type by the protocol.
	req, ok := Les3[msg.Code]
	if !ok {
		p.Log().Trace("Received invalid message", "code", msg.Code)
		clientErrorMeter.Mark(1)
		return errResp(ErrInvalidMsgCode, "%v", msg.Code)
	}
	p.Log().Trace("Received " + req.Name)

	// Decode the p2p message, resolve the concrete handler for it.
	serve, reqID, reqCnt, err := req.Handle(msg)
	if err != nil {
		clientErrorMeter.Mark(1)
		return errResp(ErrDecode, "%v: %v", msg, err)
	}
	if metrics.EnabledExpensive {
		req.InPacketsMeter.Mark(1)
		req.InTrafficMeter.Mark(int64(msg.Size))
	}
	p.responseCount++
	responseCount := p.responseCount

	// First check this client message complies all rules before
	// handling it and return a processor if all checks are passed.
	task, maxCost := h.beforeHandle(p, reqID, responseCount, msg, reqCnt, req.MaxCount)
	if task == nil {
		return nil
	}
	wg.Add(1)
	go func() {
		defer wg.Done()

		reply := serve(h, p, task.waitOrStop)
		h.afterHandle(p, reqID, responseCount, msg, maxCost, reqCnt, task, reply)

		if metrics.EnabledExpensive {
			size := uint32(0)
			if reply != nil {
				size = reply.size()
			}
			req.OutPacketsMeter.Mark(1)
			req.OutTrafficMeter.Mark(int64(size))
			req.ServingTimeMeter.Update(time.Duration(task.servingTime))
		}
	}()
	// If the client has made too much invalid request(e.g. request a non-existent data),
	// reject them to prevent SPAM attack.
	if p.getInvalid() > maxRequestErrors {
		clientErrorMeter.Mark(1)
		return errTooManyInvalidRequest
	}
	return nil
}

// BlockChain implements serverBackend
func (h *serverHandler) BlockChain() *core.BlockChain {
	return h.blockchain
}

// TxPool implements serverBackend
func (h *serverHandler) TxPool() *txpool.TxPool {
	return h.txpool
}

// ArchiveMode implements serverBackend
func (h *serverHandler) ArchiveMode() bool {
	return h.server.archiveMode
}

// AddTxsSync implements serverBackend
func (h *serverHandler) AddTxsSync() bool {
	return h.addTxsSync
}

// getAccount retrieves an account from the state based on root.
func getAccount(triedb *trie.Database, root, hash common.Hash) (types.StateAccount, error) {
	trie, err := trie.New(trie.StateTrieID(root), triedb)
	if err != nil {
		return types.StateAccount{}, err
	}
	blob, err := trie.TryGet(hash[:])
	if err != nil {
		return types.StateAccount{}, err
	}
	var acc types.StateAccount
	if err = rlp.DecodeBytes(blob, &acc); err != nil {
		return types.StateAccount{}, err
	}
	return acc, nil
}

// GetHelperTrie returns the post-processed trie root for the given trie ID and section index
func (h *serverHandler) GetHelperTrie(typ uint, index uint64) *trie.Trie {
	var (
		root   common.Hash
		prefix string
	)
	switch typ {
	case htCanonical:
		sectionHead := rawdb.ReadCanonicalHash(h.chainDb, (index+1)*h.server.iConfig.ChtSize-1)
		root, prefix = light.GetChtRoot(h.chainDb, index, sectionHead), string(rawdb.ChtTablePrefix)
	case htBloomBits:
		sectionHead := rawdb.ReadCanonicalHash(h.chainDb, (index+1)*h.server.iConfig.BloomTrieSize-1)
		root, prefix = light.GetBloomTrieRoot(h.chainDb, index, sectionHead), string(rawdb.BloomTrieTablePrefix)
	}
	if root == (common.Hash{}) {
		return nil
	}
	trie, _ := trie.New(trie.TrieID(root), trie.NewDatabase(rawdb.NewTable(h.chainDb, prefix)))
	return trie
}

// broadcastLoop broadcasts new block information to all connected light
// clients. According to the agreement between client and server, server should
// only broadcast new announcement if the total difficulty is higher than the
// last one. Besides server will add the signature if client requires.
func (h *serverHandler) broadcastLoop() {
	defer h.wg.Done()

	headCh := make(chan core.ChainHeadEvent, 10)
	headSub := h.blockchain.SubscribeChainHeadEvent(headCh)
	defer headSub.Unsubscribe()

	var (
		lastHead = h.blockchain.CurrentHeader()
		lastTd   = common.Big0
	)
	for {
		select {
		case ev := <-headCh:
			header := ev.Block.Header()
			hash, number := header.Hash(), header.Number.Uint64()
			td := h.blockchain.GetTd(hash, number)
			if td == nil || td.Cmp(lastTd) <= 0 {
				continue
			}
			var reorg uint64
			if lastHead != nil {
				// If a setHead has been performed, the common ancestor can be nil.
				if ancestor := rawdb.FindCommonAncestor(h.chainDb, header, lastHead); ancestor != nil {
					reorg = lastHead.Number.Uint64() - ancestor.Number.Uint64()
				}
			}
			lastHead, lastTd = header, td
			log.Debug("Announcing block to peers", "number", number, "hash", hash, "td", td, "reorg", reorg)
			h.server.peers.broadcast(announceData{Hash: hash, Number: number, Td: td, ReorgDepth: reorg})
		case <-h.closeCh:
			return
		}
	}
}<|MERGE_RESOLUTION|>--- conflicted
+++ resolved
@@ -117,11 +117,7 @@
 		hash   = head.Hash()
 		number = head.Number.Uint64()
 		td     = h.blockchain.GetTd(hash, number)
-<<<<<<< HEAD
-		forkID = forkid.NewID(h.blockchain.Config(), h.blockchain.Genesis().Hash(), h.blockchain.CurrentBlock().NumberU64(), h.blockchain.CurrentBlock().Time())
-=======
 		forkID = forkid.NewID(h.blockchain.Config(), h.blockchain.Genesis().Hash(), number, head.Time)
->>>>>>> 793f0f9e
 	)
 	if err := p.Handshake(td, hash, number, h.blockchain.Genesis().Hash(), forkID, h.forkFilter, h.server); err != nil {
 		p.Log().Debug("Light Ethereum handshake failed", "err", err)

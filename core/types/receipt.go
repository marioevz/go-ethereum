// Copyright 2014 The go-ethereum Authors
// This file is part of the go-ethereum library.
//
// The go-ethereum library is free software: you can redistribute it and/or modify
// it under the terms of the GNU Lesser General Public License as published by
// the Free Software Foundation, either version 3 of the License, or
// (at your option) any later version.
//
// The go-ethereum library is distributed in the hope that it will be useful,
// but WITHOUT ANY WARRANTY; without even the implied warranty of
// MERCHANTABILITY or FITNESS FOR A PARTICULAR PURPOSE. See the
// GNU Lesser General Public License for more details.
//
// You should have received a copy of the GNU Lesser General Public License
// along with the go-ethereum library. If not, see <http://www.gnu.org/licenses/>.

package types

import (
	"bytes"
	"errors"
	"fmt"
	"io"
	"math/big"
	"unsafe"

	"github.com/ethereum/go-ethereum/common"
	"github.com/ethereum/go-ethereum/common/hexutil"
	"github.com/ethereum/go-ethereum/crypto"
	"github.com/ethereum/go-ethereum/params"
	"github.com/ethereum/go-ethereum/rlp"
)

//go:generate go run github.com/fjl/gencodec -type Receipt -field-override receiptMarshaling -out gen_receipt_json.go

var (
	receiptStatusFailedRLP     = []byte{}
	receiptStatusSuccessfulRLP = []byte{0x01}
)

var errShortTypedReceipt = errors.New("typed receipt too short")

const (
	// ReceiptStatusFailed is the status code of a transaction if execution failed.
	ReceiptStatusFailed = uint64(0)

	// ReceiptStatusSuccessful is the status code of a transaction if execution succeeded.
	ReceiptStatusSuccessful = uint64(1)
)

// Receipt represents the results of a transaction.
type Receipt struct {
	// Consensus fields: These fields are defined by the Yellow Paper
	Type              uint8  `json:"type,omitempty"`
	PostState         []byte `json:"root"`
	Status            uint64 `json:"status"`
	CumulativeGasUsed uint64 `json:"cumulativeGasUsed" gencodec:"required"`
	Bloom             Bloom  `json:"logsBloom"         gencodec:"required"`
	Logs              []*Log `json:"logs"              gencodec:"required"`

	// Implementation fields: These fields are added by geth when processing a transaction.
	// They are stored in the chain database.
	TxHash          common.Hash    `json:"transactionHash" gencodec:"required"`
	ContractAddress common.Address `json:"contractAddress"`
	GasUsed         uint64         `json:"gasUsed" gencodec:"required"`

	// Inclusion information: These fields provide information about the inclusion of the
	// transaction corresponding to this receipt.
	BlockHash        common.Hash `json:"blockHash,omitempty"`
	BlockNumber      *big.Int    `json:"blockNumber,omitempty"`
	TransactionIndex uint        `json:"transactionIndex"`
}

type receiptMarshaling struct {
	Type              hexutil.Uint64
	PostState         hexutil.Bytes
	Status            hexutil.Uint64
	CumulativeGasUsed hexutil.Uint64
	GasUsed           hexutil.Uint64
	BlockNumber       *hexutil.Big
	TransactionIndex  hexutil.Uint
}

// receiptRLP is the consensus encoding of a receipt.
type receiptRLP struct {
	PostStateOrStatus []byte
	CumulativeGasUsed uint64
	Bloom             Bloom
	Logs              []*Log
}

// storedReceiptRLP is the storage encoding of a receipt.
type storedReceiptRLP struct {
	PostStateOrStatus []byte
	CumulativeGasUsed uint64
	Logs              []*LogForStorage
}

// v4StoredReceiptRLP is the storage encoding of a receipt used in database version 4.
type v4StoredReceiptRLP struct {
	PostStateOrStatus []byte
	CumulativeGasUsed uint64
	TxHash            common.Hash
	ContractAddress   common.Address
	Logs              []*LogForStorage
	GasUsed           uint64
}

// v3StoredReceiptRLP is the original storage encoding of a receipt including some unnecessary fields.
type v3StoredReceiptRLP struct {
	PostStateOrStatus []byte
	CumulativeGasUsed uint64
	Bloom             Bloom
	TxHash            common.Hash
	ContractAddress   common.Address
	Logs              []*LogForStorage
	GasUsed           uint64
}

// NewReceipt creates a barebone transaction receipt, copying the init fields.
// Deprecated: create receipts using a struct literal instead.
func NewReceipt(root []byte, failed bool, cumulativeGasUsed uint64) *Receipt {
	r := &Receipt{
		Type:              LegacyTxType,
		PostState:         common.CopyBytes(root),
		CumulativeGasUsed: cumulativeGasUsed,
	}
	if failed {
		r.Status = ReceiptStatusFailed
	} else {
		r.Status = ReceiptStatusSuccessful
	}
	return r
}

// EncodeRLP implements rlp.Encoder, and flattens the consensus fields of a receipt
// into an RLP stream. If no post state is present, byzantium fork is assumed.
func (r *Receipt) EncodeRLP(w io.Writer) error {
	data := &receiptRLP{r.statusEncoding(), r.CumulativeGasUsed, r.Bloom, r.Logs}
	if r.Type == LegacyTxType {
		return rlp.Encode(w, data)
	}
	buf := encodeBufferPool.Get().(*bytes.Buffer)
	defer encodeBufferPool.Put(buf)
	buf.Reset()
	if err := r.encodeTyped(data, buf); err != nil {
		return err
	}
	return rlp.Encode(w, buf.Bytes())
}

// encodeTyped writes the canonical encoding of a typed receipt to w.
func (r *Receipt) encodeTyped(data *receiptRLP, w *bytes.Buffer) error {
	w.WriteByte(r.Type)
	return rlp.Encode(w, data)
}

// MarshalBinary returns the consensus encoding of the receipt.
func (r *Receipt) MarshalBinary() ([]byte, error) {
	if r.Type == LegacyTxType {
		return rlp.EncodeToBytes(r)
	}
	data := &receiptRLP{r.statusEncoding(), r.CumulativeGasUsed, r.Bloom, r.Logs}
	var buf bytes.Buffer
	err := r.encodeTyped(data, &buf)
	return buf.Bytes(), err
}

// DecodeRLP implements rlp.Decoder, and loads the consensus fields of a receipt
// from an RLP stream.
func (r *Receipt) DecodeRLP(s *rlp.Stream) error {
	kind, _, err := s.Kind()
	switch {
	case err != nil:
		return err
	case kind == rlp.List:
		// It's a legacy receipt.
		var dec receiptRLP
		if err := s.Decode(&dec); err != nil {
			return err
		}
		r.Type = LegacyTxType
		return r.setFromRLP(dec)
	default:
		// It's an EIP-2718 typed tx receipt.
		b, err := s.Bytes()
		if err != nil {
			return err
		}
<<<<<<< HEAD
		if len(b) == 0 {
			return errEmptyTypedReceipt
		}
		r.Type = b[0]
		if r.Type == AccessListTxType || r.Type == DynamicFeeTxType || r.Type == BlobTxType {
			var dec receiptRLP
			if err := rlp.DecodeBytes(b[1:], &dec); err != nil {
				return err
			}
			return r.setFromRLP(dec)
		}
		return ErrTxTypeNotSupported
	default:
		return rlp.ErrExpectedList
=======
		return r.decodeTyped(b)
>>>>>>> 2227589f
	}
}

// UnmarshalBinary decodes the consensus encoding of receipts.
// It supports legacy RLP receipts and EIP-2718 typed receipts.
func (r *Receipt) UnmarshalBinary(b []byte) error {
	if len(b) > 0 && b[0] > 0x7f {
		// It's a legacy receipt decode the RLP
		var data receiptRLP
		err := rlp.DecodeBytes(b, &data)
		if err != nil {
			return err
		}
		r.Type = LegacyTxType
		return r.setFromRLP(data)
	}
	// It's an EIP2718 typed transaction envelope.
	return r.decodeTyped(b)
}

// decodeTyped decodes a typed receipt from the canonical format.
func (r *Receipt) decodeTyped(b []byte) error {
	if len(b) <= 1 {
		return errShortTypedReceipt
	}
	switch b[0] {
	case BlobTxType, DynamicFeeTxType, AccessListTxType:
		var data receiptRLP
		err := rlp.DecodeBytes(b[1:], &data)
		if err != nil {
			return err
		}
		r.Type = b[0]
		return r.setFromRLP(data)
	default:
		return ErrTxTypeNotSupported
	}
}

func (r *Receipt) setFromRLP(data receiptRLP) error {
	r.CumulativeGasUsed, r.Bloom, r.Logs = data.CumulativeGasUsed, data.Bloom, data.Logs
	return r.setStatus(data.PostStateOrStatus)
}

func (r *Receipt) setStatus(postStateOrStatus []byte) error {
	switch {
	case bytes.Equal(postStateOrStatus, receiptStatusSuccessfulRLP):
		r.Status = ReceiptStatusSuccessful
	case bytes.Equal(postStateOrStatus, receiptStatusFailedRLP):
		r.Status = ReceiptStatusFailed
	case len(postStateOrStatus) == len(common.Hash{}):
		r.PostState = postStateOrStatus
	default:
		return fmt.Errorf("invalid receipt status %x", postStateOrStatus)
	}
	return nil
}

func (r *Receipt) statusEncoding() []byte {
	if len(r.PostState) == 0 {
		if r.Status == ReceiptStatusFailed {
			return receiptStatusFailedRLP
		}
		return receiptStatusSuccessfulRLP
	}
	return r.PostState
}

// Size returns the approximate memory used by all internal contents. It is used
// to approximate and limit the memory consumption of various caches.
func (r *Receipt) Size() common.StorageSize {
	size := common.StorageSize(unsafe.Sizeof(*r)) + common.StorageSize(len(r.PostState))
	size += common.StorageSize(len(r.Logs)) * common.StorageSize(unsafe.Sizeof(Log{}))
	for _, log := range r.Logs {
		size += common.StorageSize(len(log.Topics)*common.HashLength + len(log.Data))
	}
	return size
}

// ReceiptForStorage is a wrapper around a Receipt that flattens and parses the
// entire content of a receipt, as opposed to only the consensus fields originally.
type ReceiptForStorage Receipt

// EncodeRLP implements rlp.Encoder, and flattens all content fields of a receipt
// into an RLP stream.
func (r *ReceiptForStorage) EncodeRLP(_w io.Writer) error {
	w := rlp.NewEncoderBuffer(_w)
	outerList := w.List()
	w.WriteBytes((*Receipt)(r).statusEncoding())
	w.WriteUint64(r.CumulativeGasUsed)
	logList := w.List()
	for _, log := range r.Logs {
		if err := rlp.Encode(w, log); err != nil {
			return err
		}
	}
	w.ListEnd(logList)
	w.ListEnd(outerList)
	return w.Flush()
}

// TODO: might need additional decoding for SSZ receipt?

// DecodeRLP implements rlp.Decoder, and loads both consensus and implementation
// fields of a receipt from an RLP stream.
func (r *ReceiptForStorage) DecodeRLP(s *rlp.Stream) error {
	// Retrieve the entire receipt blob as we need to try multiple decoders
	blob, err := s.Raw()
	if err != nil {
		return err
	}
	// Try decoding from the newest format for future proofness, then the older one
	// for old nodes that just upgraded. V4 was an intermediate unreleased format so
	// we do need to decode it, but it's not common (try last).
	if err := decodeStoredReceiptRLP(r, blob); err == nil {
		return nil
	}
	if err := decodeV3StoredReceiptRLP(r, blob); err == nil {
		return nil
	}
	return decodeV4StoredReceiptRLP(r, blob)
}

func decodeStoredReceiptRLP(r *ReceiptForStorage, blob []byte) error {
	var stored storedReceiptRLP
	if err := rlp.DecodeBytes(blob, &stored); err != nil {
		return err
	}
	if err := (*Receipt)(r).setStatus(stored.PostStateOrStatus); err != nil {
		return err
	}
	r.CumulativeGasUsed = stored.CumulativeGasUsed
	r.Logs = make([]*Log, len(stored.Logs))
	for i, log := range stored.Logs {
		r.Logs[i] = (*Log)(log)
	}
	r.Bloom = CreateBloom(Receipts{(*Receipt)(r)})

	return nil
}

func decodeV4StoredReceiptRLP(r *ReceiptForStorage, blob []byte) error {
	var stored v4StoredReceiptRLP
	if err := rlp.DecodeBytes(blob, &stored); err != nil {
		return err
	}
	if err := (*Receipt)(r).setStatus(stored.PostStateOrStatus); err != nil {
		return err
	}
	r.CumulativeGasUsed = stored.CumulativeGasUsed
	r.TxHash = stored.TxHash
	r.ContractAddress = stored.ContractAddress
	r.GasUsed = stored.GasUsed
	r.Logs = make([]*Log, len(stored.Logs))
	for i, log := range stored.Logs {
		r.Logs[i] = (*Log)(log)
	}
	r.Bloom = CreateBloom(Receipts{(*Receipt)(r)})

	return nil
}

func decodeV3StoredReceiptRLP(r *ReceiptForStorage, blob []byte) error {
	var stored v3StoredReceiptRLP
	if err := rlp.DecodeBytes(blob, &stored); err != nil {
		return err
	}
	if err := (*Receipt)(r).setStatus(stored.PostStateOrStatus); err != nil {
		return err
	}
	r.CumulativeGasUsed = stored.CumulativeGasUsed
	r.Bloom = stored.Bloom
	r.TxHash = stored.TxHash
	r.ContractAddress = stored.ContractAddress
	r.GasUsed = stored.GasUsed
	r.Logs = make([]*Log, len(stored.Logs))
	for i, log := range stored.Logs {
		r.Logs[i] = (*Log)(log)
	}
	return nil
}

// Receipts implements DerivableList for receipts.
type Receipts []*Receipt

// Len returns the number of receipts in this list.
func (rs Receipts) Len() int { return len(rs) }

// EncodeIndex encodes the i'th receipt to w.
func (rs Receipts) EncodeIndex(i int, w *bytes.Buffer) {
	r := rs[i]
	data := &receiptRLP{r.statusEncoding(), r.CumulativeGasUsed, r.Bloom, r.Logs}
	switch r.Type {
	case LegacyTxType:
		rlp.Encode(w, data)
	case AccessListTxType:
		w.WriteByte(AccessListTxType)
		rlp.Encode(w, data)
	case DynamicFeeTxType:
		w.WriteByte(DynamicFeeTxType)
		rlp.Encode(w, data)
	case BlobTxType:
		w.WriteByte(BlobTxType)
		rlp.Encode(w, data)
	default:
		// For unsupported types, write nothing. Since this is for
		// DeriveSha, the error will be caught matching the derived hash
		// to the block.
	}
}

// DeriveFields fills the receipts with their computed fields based on consensus
// data and contextual infos like containing block and transactions.
func (rs Receipts) DeriveFields(config *params.ChainConfig, hash common.Hash, number uint64, txs Transactions) error {
	signer := MakeSigner(config, new(big.Int).SetUint64(number))

	logIndex := uint(0)
	if len(txs) != len(rs) {
		return errors.New("transaction and receipt count mismatch")
	}
	for i := 0; i < len(rs); i++ {
		// The transaction type and hash can be retrieved from the transaction itself
		rs[i].Type = txs[i].Type()
		rs[i].TxHash = txs[i].Hash()

		// block location fields
		rs[i].BlockHash = hash
		rs[i].BlockNumber = new(big.Int).SetUint64(number)
		rs[i].TransactionIndex = uint(i)

		// The contract address can be derived from the transaction itself
		if txs[i].To() == nil {
			// Deriving the signer is expensive, only do if it's actually needed
			from, _ := Sender(signer, txs[i])
			rs[i].ContractAddress = crypto.CreateAddress(from, txs[i].Nonce())
		}
		// The used gas can be calculated based on previous r
		if i == 0 {
			rs[i].GasUsed = rs[i].CumulativeGasUsed
		} else {
			rs[i].GasUsed = rs[i].CumulativeGasUsed - rs[i-1].CumulativeGasUsed
		}
		// The derived log fields can simply be set from the block and transaction
		for j := 0; j < len(rs[i].Logs); j++ {
			rs[i].Logs[j].BlockNumber = number
			rs[i].Logs[j].BlockHash = hash
			rs[i].Logs[j].TxHash = rs[i].TxHash
			rs[i].Logs[j].TxIndex = uint(i)
			rs[i].Logs[j].Index = logIndex
			logIndex++
		}
	}
	return nil
}<|MERGE_RESOLUTION|>--- conflicted
+++ resolved
@@ -187,24 +187,7 @@
 		if err != nil {
 			return err
 		}
-<<<<<<< HEAD
-		if len(b) == 0 {
-			return errEmptyTypedReceipt
-		}
-		r.Type = b[0]
-		if r.Type == AccessListTxType || r.Type == DynamicFeeTxType || r.Type == BlobTxType {
-			var dec receiptRLP
-			if err := rlp.DecodeBytes(b[1:], &dec); err != nil {
-				return err
-			}
-			return r.setFromRLP(dec)
-		}
-		return ErrTxTypeNotSupported
-	default:
-		return rlp.ErrExpectedList
-=======
 		return r.decodeTyped(b)
->>>>>>> 2227589f
 	}
 }
 

// Copyright 2015 The go-ethereum Authors
// This file is part of the go-ethereum library.
//
// The go-ethereum library is free software: you can redistribute it and/or modify
// it under the terms of the GNU Lesser General Public License as published by
// the Free Software Foundation, either version 3 of the License, or
// (at your option) any later version.
//
// The go-ethereum library is distributed in the hope that it will be useful,
// but WITHOUT ANY WARRANTY; without even the implied warranty of
// MERCHANTABILITY or FITNESS FOR A PARTICULAR PURPOSE. See the
// GNU Lesser General Public License for more details.
//
// You should have received a copy of the GNU Lesser General Public License
// along with the go-ethereum library. If not, see <http://www.gnu.org/licenses/>.

package ethapi

import (
	"context"
	"encoding/hex"
	"errors"
	"fmt"
	"math/big"
	"strings"
	"time"

	"github.com/davecgh/go-spew/spew"
	"github.com/ethereum/go-ethereum/accounts"
	"github.com/ethereum/go-ethereum/accounts/abi"
	"github.com/ethereum/go-ethereum/accounts/keystore"
	"github.com/ethereum/go-ethereum/accounts/scwallet"
	"github.com/ethereum/go-ethereum/common"
	"github.com/ethereum/go-ethereum/common/hexutil"
	"github.com/ethereum/go-ethereum/common/math"
	"github.com/ethereum/go-ethereum/consensus/ethash"
	"github.com/ethereum/go-ethereum/consensus/misc"
	"github.com/ethereum/go-ethereum/core"
	"github.com/ethereum/go-ethereum/core/state"
	"github.com/ethereum/go-ethereum/core/types"
	"github.com/ethereum/go-ethereum/core/vm"
	"github.com/ethereum/go-ethereum/crypto"
	"github.com/ethereum/go-ethereum/eth/tracers/logger"
	"github.com/ethereum/go-ethereum/log"
	"github.com/ethereum/go-ethereum/p2p"
	"github.com/ethereum/go-ethereum/params"
	"github.com/ethereum/go-ethereum/rlp"
	"github.com/ethereum/go-ethereum/rpc"
	"github.com/tyler-smith/go-bip39"
)

// EthereumAPI provides an API to access Ethereum related information.
type EthereumAPI struct {
	b Backend
}

// NewEthereumAPI creates a new Ethereum protocol API.
func NewEthereumAPI(b Backend) *EthereumAPI {
	return &EthereumAPI{b}
}

// GasPrice returns a suggestion for a gas price for legacy transactions.
func (s *EthereumAPI) GasPrice(ctx context.Context) (*hexutil.Big, error) {
	tipcap, err := s.b.SuggestGasTipCap(ctx)
	if err != nil {
		return nil, err
	}
	if head := s.b.CurrentHeader(); head.BaseFee != nil {
		tipcap.Add(tipcap, head.BaseFee)
	}
	return (*hexutil.Big)(tipcap), err
}

// MaxPriorityFeePerGas returns a suggestion for a gas tip cap for dynamic fee transactions.
func (s *EthereumAPI) MaxPriorityFeePerGas(ctx context.Context) (*hexutil.Big, error) {
	tipcap, err := s.b.SuggestGasTipCap(ctx)
	if err != nil {
		return nil, err
	}
	return (*hexutil.Big)(tipcap), err
}

type feeHistoryResult struct {
	OldestBlock  *hexutil.Big     `json:"oldestBlock"`
	Reward       [][]*hexutil.Big `json:"reward,omitempty"`
	BaseFee      []*hexutil.Big   `json:"baseFeePerGas,omitempty"`
	GasUsedRatio []float64        `json:"gasUsedRatio"`
}

// FeeHistory returns the fee market history.
func (s *EthereumAPI) FeeHistory(ctx context.Context, blockCount rpc.DecimalOrHex, lastBlock rpc.BlockNumber, rewardPercentiles []float64) (*feeHistoryResult, error) {
	oldest, reward, baseFee, gasUsed, err := s.b.FeeHistory(ctx, int(blockCount), lastBlock, rewardPercentiles)
	if err != nil {
		return nil, err
	}
	results := &feeHistoryResult{
		OldestBlock:  (*hexutil.Big)(oldest),
		GasUsedRatio: gasUsed,
	}
	if reward != nil {
		results.Reward = make([][]*hexutil.Big, len(reward))
		for i, w := range reward {
			results.Reward[i] = make([]*hexutil.Big, len(w))
			for j, v := range w {
				results.Reward[i][j] = (*hexutil.Big)(v)
			}
		}
	}
	if baseFee != nil {
		results.BaseFee = make([]*hexutil.Big, len(baseFee))
		for i, v := range baseFee {
			results.BaseFee[i] = (*hexutil.Big)(v)
		}
	}
	return results, nil
}

// Syncing returns false in case the node is currently not syncing with the network. It can be up to date or has not
// yet received the latest block headers from its pears. In case it is synchronizing:
// - startingBlock: block number this node started to synchronise from
// - currentBlock:  block number this node is currently importing
// - highestBlock:  block number of the highest block header this node has received from peers
// - pulledStates:  number of state entries processed until now
// - knownStates:   number of known state entries that still need to be pulled
func (s *EthereumAPI) Syncing() (interface{}, error) {
	progress := s.b.SyncProgress()

	// Return not syncing if the synchronisation already completed
	if progress.CurrentBlock >= progress.HighestBlock {
		return false, nil
	}
	// Otherwise gather the block sync stats
	return map[string]interface{}{
		"startingBlock":       hexutil.Uint64(progress.StartingBlock),
		"currentBlock":        hexutil.Uint64(progress.CurrentBlock),
		"highestBlock":        hexutil.Uint64(progress.HighestBlock),
		"syncedAccounts":      hexutil.Uint64(progress.SyncedAccounts),
		"syncedAccountBytes":  hexutil.Uint64(progress.SyncedAccountBytes),
		"syncedBytecodes":     hexutil.Uint64(progress.SyncedBytecodes),
		"syncedBytecodeBytes": hexutil.Uint64(progress.SyncedBytecodeBytes),
		"syncedStorage":       hexutil.Uint64(progress.SyncedStorage),
		"syncedStorageBytes":  hexutil.Uint64(progress.SyncedStorageBytes),
		"healedTrienodes":     hexutil.Uint64(progress.HealedTrienodes),
		"healedTrienodeBytes": hexutil.Uint64(progress.HealedTrienodeBytes),
		"healedBytecodes":     hexutil.Uint64(progress.HealedBytecodes),
		"healedBytecodeBytes": hexutil.Uint64(progress.HealedBytecodeBytes),
		"healingTrienodes":    hexutil.Uint64(progress.HealingTrienodes),
		"healingBytecode":     hexutil.Uint64(progress.HealingBytecode),
	}, nil
}

// TxPoolAPI offers and API for the transaction pool. It only operates on data that is non confidential.
type TxPoolAPI struct {
	b Backend
}

// NewTxPoolAPI creates a new tx pool service that gives information about the transaction pool.
func NewTxPoolAPI(b Backend) *TxPoolAPI {
	return &TxPoolAPI{b}
}

// Content returns the transactions contained within the transaction pool.
func (s *TxPoolAPI) Content() map[string]map[string]map[string]*RPCTransaction {
	content := map[string]map[string]map[string]*RPCTransaction{
		"pending": make(map[string]map[string]*RPCTransaction),
		"queued":  make(map[string]map[string]*RPCTransaction),
	}
	pending, queue := s.b.TxPoolContent()
	curHeader := s.b.CurrentHeader()
	// Flatten the pending transactions
	for account, txs := range pending {
		dump := make(map[string]*RPCTransaction)
		for _, tx := range txs {
			dump[fmt.Sprintf("%d", tx.Nonce())] = NewRPCPendingTransaction(tx, curHeader, s.b.ChainConfig())
		}
		content["pending"][account.Hex()] = dump
	}
	// Flatten the queued transactions
	for account, txs := range queue {
		dump := make(map[string]*RPCTransaction)
		for _, tx := range txs {
			dump[fmt.Sprintf("%d", tx.Nonce())] = NewRPCPendingTransaction(tx, curHeader, s.b.ChainConfig())
		}
		content["queued"][account.Hex()] = dump
	}
	return content
}

// ContentFrom returns the transactions contained within the transaction pool.
func (s *TxPoolAPI) ContentFrom(addr common.Address) map[string]map[string]*RPCTransaction {
	content := make(map[string]map[string]*RPCTransaction, 2)
	pending, queue := s.b.TxPoolContentFrom(addr)
	curHeader := s.b.CurrentHeader()

	// Build the pending transactions
	dump := make(map[string]*RPCTransaction, len(pending))
	for _, tx := range pending {
		dump[fmt.Sprintf("%d", tx.Nonce())] = NewRPCPendingTransaction(tx, curHeader, s.b.ChainConfig())
	}
	content["pending"] = dump

	// Build the queued transactions
	dump = make(map[string]*RPCTransaction, len(queue))
	for _, tx := range queue {
		dump[fmt.Sprintf("%d", tx.Nonce())] = NewRPCPendingTransaction(tx, curHeader, s.b.ChainConfig())
	}
	content["queued"] = dump

	return content
}

// Status returns the number of pending and queued transaction in the pool.
func (s *TxPoolAPI) Status() map[string]hexutil.Uint {
	pending, queue := s.b.Stats()
	return map[string]hexutil.Uint{
		"pending": hexutil.Uint(pending),
		"queued":  hexutil.Uint(queue),
	}
}

// Inspect retrieves the content of the transaction pool and flattens it into an
// easily inspectable list.
func (s *TxPoolAPI) Inspect() map[string]map[string]map[string]string {
	content := map[string]map[string]map[string]string{
		"pending": make(map[string]map[string]string),
		"queued":  make(map[string]map[string]string),
	}
	pending, queue := s.b.TxPoolContent()

	// Define a formatter to flatten a transaction into a string
	var format = func(tx *types.Transaction) string {
		// TODO: handle data gas for txs with blobs (EIP-4844)
		if to := tx.To(); to != nil {
			return fmt.Sprintf("%s: %v wei + %v gas × %v wei", tx.To().Hex(), tx.Value(), tx.Gas(), tx.GasPrice())
		}
		return fmt.Sprintf("contract creation: %v wei + %v gas × %v wei", tx.Value(), tx.Gas(), tx.GasPrice())
	}
	// Flatten the pending transactions
	for account, txs := range pending {
		dump := make(map[string]string)
		for _, tx := range txs {
			dump[fmt.Sprintf("%d", tx.Nonce())] = format(tx)
		}
		content["pending"][account.Hex()] = dump
	}
	// Flatten the queued transactions
	for account, txs := range queue {
		dump := make(map[string]string)
		for _, tx := range txs {
			dump[fmt.Sprintf("%d", tx.Nonce())] = format(tx)
		}
		content["queued"][account.Hex()] = dump
	}
	return content
}

// EthereumAccountAPI provides an API to access accounts managed by this node.
// It offers only methods that can retrieve accounts.
type EthereumAccountAPI struct {
	am *accounts.Manager
}

// NewEthereumAccountAPI creates a new EthereumAccountAPI.
func NewEthereumAccountAPI(am *accounts.Manager) *EthereumAccountAPI {
	return &EthereumAccountAPI{am: am}
}

// Accounts returns the collection of accounts this node manages.
func (s *EthereumAccountAPI) Accounts() []common.Address {
	return s.am.Accounts()
}

// PersonalAccountAPI provides an API to access accounts managed by this node.
// It offers methods to create, (un)lock en list accounts. Some methods accept
// passwords and are therefore considered private by default.
type PersonalAccountAPI struct {
	am        *accounts.Manager
	nonceLock *AddrLocker
	b         Backend
}

// NewPersonalAccountAPI create a new PersonalAccountAPI.
func NewPersonalAccountAPI(b Backend, nonceLock *AddrLocker) *PersonalAccountAPI {
	return &PersonalAccountAPI{
		am:        b.AccountManager(),
		nonceLock: nonceLock,
		b:         b,
	}
}

// ListAccounts will return a list of addresses for accounts this node manages.
func (s *PersonalAccountAPI) ListAccounts() []common.Address {
	return s.am.Accounts()
}

// rawWallet is a JSON representation of an accounts.Wallet interface, with its
// data contents extracted into plain fields.
type rawWallet struct {
	URL      string             `json:"url"`
	Status   string             `json:"status"`
	Failure  string             `json:"failure,omitempty"`
	Accounts []accounts.Account `json:"accounts,omitempty"`
}

// ListWallets will return a list of wallets this node manages.
func (s *PersonalAccountAPI) ListWallets() []rawWallet {
	wallets := make([]rawWallet, 0) // return [] instead of nil if empty
	for _, wallet := range s.am.Wallets() {
		status, failure := wallet.Status()

		raw := rawWallet{
			URL:      wallet.URL().String(),
			Status:   status,
			Accounts: wallet.Accounts(),
		}
		if failure != nil {
			raw.Failure = failure.Error()
		}
		wallets = append(wallets, raw)
	}
	return wallets
}

// OpenWallet initiates a hardware wallet opening procedure, establishing a USB
// connection and attempting to authenticate via the provided passphrase. Note,
// the method may return an extra challenge requiring a second open (e.g. the
// Trezor PIN matrix challenge).
func (s *PersonalAccountAPI) OpenWallet(url string, passphrase *string) error {
	wallet, err := s.am.Wallet(url)
	if err != nil {
		return err
	}
	pass := ""
	if passphrase != nil {
		pass = *passphrase
	}
	return wallet.Open(pass)
}

// DeriveAccount requests a HD wallet to derive a new account, optionally pinning
// it for later reuse.
func (s *PersonalAccountAPI) DeriveAccount(url string, path string, pin *bool) (accounts.Account, error) {
	wallet, err := s.am.Wallet(url)
	if err != nil {
		return accounts.Account{}, err
	}
	derivPath, err := accounts.ParseDerivationPath(path)
	if err != nil {
		return accounts.Account{}, err
	}
	if pin == nil {
		pin = new(bool)
	}
	return wallet.Derive(derivPath, *pin)
}

// NewAccount will create a new account and returns the address for the new account.
func (s *PersonalAccountAPI) NewAccount(password string) (common.Address, error) {
	ks, err := fetchKeystore(s.am)
	if err != nil {
		return common.Address{}, err
	}
	acc, err := ks.NewAccount(password)
	if err == nil {
		log.Info("Your new key was generated", "address", acc.Address)
		log.Warn("Please backup your key file!", "path", acc.URL.Path)
		log.Warn("Please remember your password!")
		return acc.Address, nil
	}
	return common.Address{}, err
}

// fetchKeystore retrieves the encrypted keystore from the account manager.
func fetchKeystore(am *accounts.Manager) (*keystore.KeyStore, error) {
	if ks := am.Backends(keystore.KeyStoreType); len(ks) > 0 {
		return ks[0].(*keystore.KeyStore), nil
	}
	return nil, errors.New("local keystore not used")
}

// ImportRawKey stores the given hex encoded ECDSA key into the key directory,
// encrypting it with the passphrase.
func (s *PersonalAccountAPI) ImportRawKey(privkey string, password string) (common.Address, error) {
	key, err := crypto.HexToECDSA(privkey)
	if err != nil {
		return common.Address{}, err
	}
	ks, err := fetchKeystore(s.am)
	if err != nil {
		return common.Address{}, err
	}
	acc, err := ks.ImportECDSA(key, password)
	return acc.Address, err
}

// UnlockAccount will unlock the account associated with the given address with
// the given password for duration seconds. If duration is nil it will use a
// default of 300 seconds. It returns an indication if the account was unlocked.
func (s *PersonalAccountAPI) UnlockAccount(ctx context.Context, addr common.Address, password string, duration *uint64) (bool, error) {
	// When the API is exposed by external RPC(http, ws etc), unless the user
	// explicitly specifies to allow the insecure account unlocking, otherwise
	// it is disabled.
	if s.b.ExtRPCEnabled() && !s.b.AccountManager().Config().InsecureUnlockAllowed {
		return false, errors.New("account unlock with HTTP access is forbidden")
	}

	const max = uint64(time.Duration(math.MaxInt64) / time.Second)
	var d time.Duration
	if duration == nil {
		d = 300 * time.Second
	} else if *duration > max {
		return false, errors.New("unlock duration too large")
	} else {
		d = time.Duration(*duration) * time.Second
	}
	ks, err := fetchKeystore(s.am)
	if err != nil {
		return false, err
	}
	err = ks.TimedUnlock(accounts.Account{Address: addr}, password, d)
	if err != nil {
		log.Warn("Failed account unlock attempt", "address", addr, "err", err)
	}
	return err == nil, err
}

// LockAccount will lock the account associated with the given address when it's unlocked.
func (s *PersonalAccountAPI) LockAccount(addr common.Address) bool {
	if ks, err := fetchKeystore(s.am); err == nil {
		return ks.Lock(addr) == nil
	}
	return false
}

// signTransaction sets defaults and signs the given transaction
// NOTE: the caller needs to ensure that the nonceLock is held, if applicable,
// and release it after the transaction has been submitted to the tx pool
func (s *PersonalAccountAPI) signTransaction(ctx context.Context, args *TransactionArgs, passwd string) (*types.Transaction, error) {
	// Look up the wallet containing the requested signer
	account := accounts.Account{Address: args.from()}
	wallet, err := s.am.Find(account)
	if err != nil {
		return nil, err
	}
	// Set some sanity defaults and terminate on failure
	if err := args.setDefaults(ctx, s.b); err != nil {
		return nil, err
	}
	// Assemble the transaction and sign with the wallet
	tx := args.toTransaction()

	return wallet.SignTxWithPassphrase(account, passwd, tx, s.b.ChainConfig().ChainID)
}

// SendTransaction will create a transaction from the given arguments and
// tries to sign it with the key associated with args.From. If the given
// passwd isn't able to decrypt the key it fails.
func (s *PersonalAccountAPI) SendTransaction(ctx context.Context, args TransactionArgs, passwd string) (common.Hash, error) {
	if args.Nonce == nil {
		// Hold the mutex around signing to prevent concurrent assignment of
		// the same nonce to multiple accounts.
		s.nonceLock.LockAddr(args.from())
		defer s.nonceLock.UnlockAddr(args.from())
	}
	signed, err := s.signTransaction(ctx, &args, passwd)
	if err != nil {
		log.Warn("Failed transaction send attempt", "from", args.from(), "to", args.To, "value", args.Value.ToInt(), "err", err)
		return common.Hash{}, err
	}
	return SubmitTransaction(ctx, s.b, signed)
}

// SignTransaction will create a transaction from the given arguments and
// tries to sign it with the key associated with args.From. If the given passwd isn't
// able to decrypt the key it fails. The transaction is returned in RLP-form, not broadcast
// to other nodes
func (s *PersonalAccountAPI) SignTransaction(ctx context.Context, args TransactionArgs, passwd string) (*SignTransactionResult, error) {
	// No need to obtain the noncelock mutex, since we won't be sending this
	// tx into the transaction pool, but right back to the user
	if args.From == nil {
		return nil, fmt.Errorf("sender not specified")
	}
	if args.Gas == nil {
		return nil, fmt.Errorf("gas not specified")
	}
	if args.GasPrice == nil && (args.MaxFeePerGas == nil || args.MaxPriorityFeePerGas == nil) {
		return nil, fmt.Errorf("missing gasPrice or maxFeePerGas/maxPriorityFeePerGas")
	}
	if args.Nonce == nil {
		return nil, fmt.Errorf("nonce not specified")
	}
	// Before actually signing the transaction, ensure the transaction fee is reasonable.
	tx := args.toTransaction()
	if err := checkTxFee(tx.GasPrice(), tx.Gas(), s.b.RPCTxFeeCap()); err != nil {
		return nil, err
	}
	signed, err := s.signTransaction(ctx, &args, passwd)
	if err != nil {
		log.Warn("Failed transaction sign attempt", "from", args.from(), "to", args.To, "value", args.Value.ToInt(), "err", err)
		return nil, err
	}
	data, err := signed.MarshalBinary()
	if err != nil {
		return nil, err
	}
	return &SignTransactionResult{data, signed}, nil
}

// Sign calculates an Ethereum ECDSA signature for:
// keccak256("\x19Ethereum Signed Message:\n" + len(message) + message))
//
// Note, the produced signature conforms to the secp256k1 curve R, S and V values,
// where the V value will be 27 or 28 for legacy reasons.
//
// The key used to calculate the signature is decrypted with the given password.
//
// https://github.com/ethereum/go-ethereum/wiki/Management-APIs#personal_sign
func (s *PersonalAccountAPI) Sign(ctx context.Context, data hexutil.Bytes, addr common.Address, passwd string) (hexutil.Bytes, error) {
	// Look up the wallet containing the requested signer
	account := accounts.Account{Address: addr}

	wallet, err := s.b.AccountManager().Find(account)
	if err != nil {
		return nil, err
	}
	// Assemble sign the data with the wallet
	signature, err := wallet.SignTextWithPassphrase(account, passwd, data)
	if err != nil {
		log.Warn("Failed data sign attempt", "address", addr, "err", err)
		return nil, err
	}
	signature[crypto.RecoveryIDOffset] += 27 // Transform V from 0/1 to 27/28 according to the yellow paper
	return signature, nil
}

// EcRecover returns the address for the account that was used to create the signature.
// Note, this function is compatible with eth_sign and personal_sign. As such it recovers
// the address of:
// hash = keccak256("\x19Ethereum Signed Message:\n"${message length}${message})
// addr = ecrecover(hash, signature)
//
// Note, the signature must conform to the secp256k1 curve R, S and V values, where
// the V value must be 27 or 28 for legacy reasons.
//
// https://github.com/ethereum/go-ethereum/wiki/Management-APIs#personal_ecRecover
func (s *PersonalAccountAPI) EcRecover(ctx context.Context, data, sig hexutil.Bytes) (common.Address, error) {
	if len(sig) != crypto.SignatureLength {
		return common.Address{}, fmt.Errorf("signature must be %d bytes long", crypto.SignatureLength)
	}
	if sig[crypto.RecoveryIDOffset] != 27 && sig[crypto.RecoveryIDOffset] != 28 {
		return common.Address{}, fmt.Errorf("invalid Ethereum signature (V is not 27 or 28)")
	}
	sig[crypto.RecoveryIDOffset] -= 27 // Transform yellow paper V from 27/28 to 0/1

	rpk, err := crypto.SigToPub(accounts.TextHash(data), sig)
	if err != nil {
		return common.Address{}, err
	}
	return crypto.PubkeyToAddress(*rpk), nil
}

// InitializeWallet initializes a new wallet at the provided URL, by generating and returning a new private key.
func (s *PersonalAccountAPI) InitializeWallet(ctx context.Context, url string) (string, error) {
	wallet, err := s.am.Wallet(url)
	if err != nil {
		return "", err
	}

	entropy, err := bip39.NewEntropy(256)
	if err != nil {
		return "", err
	}

	mnemonic, err := bip39.NewMnemonic(entropy)
	if err != nil {
		return "", err
	}

	seed := bip39.NewSeed(mnemonic, "")

	switch wallet := wallet.(type) {
	case *scwallet.Wallet:
		return mnemonic, wallet.Initialize(seed)
	default:
		return "", fmt.Errorf("specified wallet does not support initialization")
	}
}

// Unpair deletes a pairing between wallet and geth.
func (s *PersonalAccountAPI) Unpair(ctx context.Context, url string, pin string) error {
	wallet, err := s.am.Wallet(url)
	if err != nil {
		return err
	}

	switch wallet := wallet.(type) {
	case *scwallet.Wallet:
		return wallet.Unpair([]byte(pin))
	default:
		return fmt.Errorf("specified wallet does not support pairing")
	}
}

// BlockChainAPI provides an API to access Ethereum blockchain data.
type BlockChainAPI struct {
	b Backend
}

// NewBlockChainAPI creates a new Ethereum blockchain API.
func NewBlockChainAPI(b Backend) *BlockChainAPI {
	return &BlockChainAPI{b}
}

// ChainId is the EIP-155 replay-protection chain id for the current Ethereum chain config.
//
// Note, this method does not conform to EIP-695 because the configured chain ID is always
// returned, regardless of the current head block. We used to return an error when the chain
// wasn't synced up to a block where EIP-155 is enabled, but this behavior caused issues
// in CL clients.
func (api *BlockChainAPI) ChainId() *hexutil.Big {
	return (*hexutil.Big)(api.b.ChainConfig().ChainID)
}

// BlockNumber returns the block number of the chain head.
func (s *BlockChainAPI) BlockNumber() hexutil.Uint64 {
	header, _ := s.b.HeaderByNumber(context.Background(), rpc.LatestBlockNumber) // latest header should always be available
	return hexutil.Uint64(header.Number.Uint64())
}

// GetBalance returns the amount of wei for the given address in the state of the
// given block number. The rpc.LatestBlockNumber and rpc.PendingBlockNumber meta
// block numbers are also allowed.
func (s *BlockChainAPI) GetBalance(ctx context.Context, address common.Address, blockNrOrHash rpc.BlockNumberOrHash) (*hexutil.Big, error) {
	state, _, err := s.b.StateAndHeaderByNumberOrHash(ctx, blockNrOrHash)
	if state == nil || err != nil {
		return nil, err
	}
	return (*hexutil.Big)(state.GetBalance(address)), state.Error()
}

// Result structs for GetProof
type AccountResult struct {
	Address      common.Address  `json:"address"`
	AccountProof []string        `json:"accountProof"`
	Balance      *hexutil.Big    `json:"balance"`
	CodeHash     common.Hash     `json:"codeHash"`
	Nonce        hexutil.Uint64  `json:"nonce"`
	StorageHash  common.Hash     `json:"storageHash"`
	StorageProof []StorageResult `json:"storageProof"`
}

type StorageResult struct {
	Key   string       `json:"key"`
	Value *hexutil.Big `json:"value"`
	Proof []string     `json:"proof"`
}

// GetProof returns the Merkle-proof for a given account and optionally some storage keys.
func (s *BlockChainAPI) GetProof(ctx context.Context, address common.Address, storageKeys []string, blockNrOrHash rpc.BlockNumberOrHash) (*AccountResult, error) {
	state, _, err := s.b.StateAndHeaderByNumberOrHash(ctx, blockNrOrHash)
	if state == nil || err != nil {
		return nil, err
	}
	storageTrie, err := state.StorageTrie(address)
	if err != nil {
		return nil, err
	}
	storageHash := types.EmptyRootHash
	codeHash := state.GetCodeHash(address)
	storageProof := make([]StorageResult, len(storageKeys))

	// if we have a storageTrie, (which means the account exists), we can update the storagehash
	if storageTrie != nil {
		storageHash = storageTrie.Hash()
	} else {
		// no storageTrie means the account does not exist, so the codeHash is the hash of an empty bytearray.
		codeHash = crypto.Keccak256Hash(nil)
	}

	// create the proof for the storageKeys
	for i, hexKey := range storageKeys {
		key, err := decodeHash(hexKey)
		if err != nil {
			return nil, err
		}
		if storageTrie != nil {
			proof, storageError := state.GetStorageProof(address, key)
			if storageError != nil {
				return nil, storageError
			}
			storageProof[i] = StorageResult{hexKey, (*hexutil.Big)(state.GetState(address, key).Big()), toHexSlice(proof)}
		} else {
			storageProof[i] = StorageResult{hexKey, &hexutil.Big{}, []string{}}
		}
	}

	// create the accountProof
	accountProof, proofErr := state.GetProof(address)
	if proofErr != nil {
		return nil, proofErr
	}

	return &AccountResult{
		Address:      address,
		AccountProof: toHexSlice(accountProof),
		Balance:      (*hexutil.Big)(state.GetBalance(address)),
		CodeHash:     codeHash,
		Nonce:        hexutil.Uint64(state.GetNonce(address)),
		StorageHash:  storageHash,
		StorageProof: storageProof,
	}, state.Error()
}

// decodeHash parses a hex-encoded 32-byte hash. The input may optionally
// be prefixed by 0x and can have an byte length up to 32.
func decodeHash(s string) (common.Hash, error) {
	if strings.HasPrefix(s, "0x") || strings.HasPrefix(s, "0X") {
		s = s[2:]
	}
	if (len(s) & 1) > 0 {
		s = "0" + s
	}
	b, err := hex.DecodeString(s)
	if err != nil {
		return common.Hash{}, fmt.Errorf("hex string invalid")
	}
	if len(b) > 32 {
		return common.Hash{}, fmt.Errorf("hex string too long, want at most 32 bytes")
	}
	return common.BytesToHash(b), nil
}

// GetHeaderByNumber returns the requested canonical block header.
// * When blockNr is -1 the chain head is returned.
// * When blockNr is -2 the pending chain head is returned.
func (s *BlockChainAPI) GetHeaderByNumber(ctx context.Context, number rpc.BlockNumber) (map[string]interface{}, error) {
	header, err := s.b.HeaderByNumber(ctx, number)
	if header != nil && err == nil {
		response := s.rpcMarshalHeader(ctx, header)
		if number == rpc.PendingBlockNumber {
			// Pending header need to nil out a few fields
			for _, field := range []string{"hash", "nonce", "miner"} {
				response[field] = nil
			}
		}
		return response, err
	}
	return nil, err
}

// GetHeaderByHash returns the requested header by hash.
func (s *BlockChainAPI) GetHeaderByHash(ctx context.Context, hash common.Hash) map[string]interface{} {
	header, _ := s.b.HeaderByHash(ctx, hash)
	if header != nil {
		return s.rpcMarshalHeader(ctx, header)
	}
	return nil
}

// GetBlockByNumber returns the requested canonical block.
//   - When blockNr is -1 the chain head is returned.
//   - When blockNr is -2 the pending chain head is returned.
//   - When fullTx is true all transactions in the block are returned, otherwise
//     only the transaction hash is returned.
func (s *BlockChainAPI) GetBlockByNumber(ctx context.Context, number rpc.BlockNumber, fullTx bool) (map[string]interface{}, error) {
	block, err := s.b.BlockByNumber(ctx, number)
	if block != nil && err == nil {
		response, err := s.rpcMarshalBlock(ctx, block, true, fullTx)
		if err == nil && number == rpc.PendingBlockNumber {
			// Pending blocks need to nil out a few fields
			for _, field := range []string{"hash", "nonce", "miner"} {
				response[field] = nil
			}
		}
		return response, err
	}
	return nil, err
}

// GetBlockByHash returns the requested block. When fullTx is true all transactions in the block are returned in full
// detail, otherwise only the transaction hash is returned.
func (s *BlockChainAPI) GetBlockByHash(ctx context.Context, hash common.Hash, fullTx bool) (map[string]interface{}, error) {
	block, err := s.b.BlockByHash(ctx, hash)
	if block != nil {
		return s.rpcMarshalBlock(ctx, block, true, fullTx)
	}
	return nil, err
}

// GetUncleByBlockNumberAndIndex returns the uncle block for the given block hash and index.
func (s *BlockChainAPI) GetUncleByBlockNumberAndIndex(ctx context.Context, blockNr rpc.BlockNumber, index hexutil.Uint) (map[string]interface{}, error) {
	block, err := s.b.BlockByNumber(ctx, blockNr)
	if block != nil {
		uncles := block.Uncles()
		if index >= hexutil.Uint(len(uncles)) {
			log.Debug("Requested uncle not found", "number", blockNr, "hash", block.Hash(), "index", index)
			return nil, nil
		}
		block = types.NewBlockWithHeader(uncles[index])
		return s.rpcMarshalBlock(ctx, block, false, false)
	}
	return nil, err
}

// GetUncleByBlockHashAndIndex returns the uncle block for the given block hash and index.
func (s *BlockChainAPI) GetUncleByBlockHashAndIndex(ctx context.Context, blockHash common.Hash, index hexutil.Uint) (map[string]interface{}, error) {
	block, err := s.b.BlockByHash(ctx, blockHash)
	if block != nil {
		uncles := block.Uncles()
		if index >= hexutil.Uint(len(uncles)) {
			log.Debug("Requested uncle not found", "number", block.Number(), "hash", blockHash, "index", index)
			return nil, nil
		}
		block = types.NewBlockWithHeader(uncles[index])
		return s.rpcMarshalBlock(ctx, block, false, false)
	}
	return nil, err
}

// GetUncleCountByBlockNumber returns number of uncles in the block for the given block number
func (s *BlockChainAPI) GetUncleCountByBlockNumber(ctx context.Context, blockNr rpc.BlockNumber) *hexutil.Uint {
	if block, _ := s.b.BlockByNumber(ctx, blockNr); block != nil {
		n := hexutil.Uint(len(block.Uncles()))
		return &n
	}
	return nil
}

// GetUncleCountByBlockHash returns number of uncles in the block for the given block hash
func (s *BlockChainAPI) GetUncleCountByBlockHash(ctx context.Context, blockHash common.Hash) *hexutil.Uint {
	if block, _ := s.b.BlockByHash(ctx, blockHash); block != nil {
		n := hexutil.Uint(len(block.Uncles()))
		return &n
	}
	return nil
}

// GetCode returns the code stored at the given address in the state for the given block number.
func (s *BlockChainAPI) GetCode(ctx context.Context, address common.Address, blockNrOrHash rpc.BlockNumberOrHash) (hexutil.Bytes, error) {
	state, _, err := s.b.StateAndHeaderByNumberOrHash(ctx, blockNrOrHash)
	if state == nil || err != nil {
		return nil, err
	}
	code := state.GetCode(address)
	return code, state.Error()
}

// GetStorageAt returns the storage from the state at the given address, key and
// block number. The rpc.LatestBlockNumber and rpc.PendingBlockNumber meta block
// numbers are also allowed.
func (s *BlockChainAPI) GetStorageAt(ctx context.Context, address common.Address, hexKey string, blockNrOrHash rpc.BlockNumberOrHash) (hexutil.Bytes, error) {
	state, _, err := s.b.StateAndHeaderByNumberOrHash(ctx, blockNrOrHash)
	if state == nil || err != nil {
		return nil, err
	}
	key, err := decodeHash(hexKey)
	if err != nil {
		return nil, fmt.Errorf("unable to decode storage key: %s", err)
	}
	res := state.GetState(address, key)
	return res[:], state.Error()
}

// OverrideAccount indicates the overriding fields of account during the execution
// of a message call.
// Note, state and stateDiff can't be specified at the same time. If state is
// set, message execution will only use the data in the given state. Otherwise
// if statDiff is set, all diff will be applied first and then execute the call
// message.
type OverrideAccount struct {
	Nonce     *hexutil.Uint64              `json:"nonce"`
	Code      *hexutil.Bytes               `json:"code"`
	Balance   **hexutil.Big                `json:"balance"`
	State     *map[common.Hash]common.Hash `json:"state"`
	StateDiff *map[common.Hash]common.Hash `json:"stateDiff"`
}

// StateOverride is the collection of overridden accounts.
type StateOverride map[common.Address]OverrideAccount

// Apply overrides the fields of specified accounts into the given state.
func (diff *StateOverride) Apply(state *state.StateDB) error {
	if diff == nil {
		return nil
	}
	for addr, account := range *diff {
		// Override account nonce.
		if account.Nonce != nil {
			state.SetNonce(addr, uint64(*account.Nonce))
		}
		// Override account(contract) code.
		if account.Code != nil {
			state.SetCode(addr, *account.Code)
		}
		// Override account balance.
		if account.Balance != nil {
			state.SetBalance(addr, (*big.Int)(*account.Balance))
		}
		if account.State != nil && account.StateDiff != nil {
			return fmt.Errorf("account %s has both 'state' and 'stateDiff'", addr.Hex())
		}
		// Replace entire state if caller requires.
		if account.State != nil {
			state.SetStorage(addr, *account.State)
		}
		// Apply state diff into specified accounts.
		if account.StateDiff != nil {
			for key, value := range *account.StateDiff {
				state.SetState(addr, key, value)
			}
		}
	}
	// Now finalize the changes. Finalize is normally performed between transactions.
	// By using finalize, the overrides are semantically behaving as
	// if they were created in a transaction just before the tracing occur.
	state.Finalise(false)
	return nil
}

// BlockOverrides is a set of header fields to override.
type BlockOverrides struct {
<<<<<<< HEAD
	Number        *hexutil.Big
	Difficulty    *hexutil.Big
	Time          *hexutil.Big
	GasLimit      *hexutil.Uint64
	Coinbase      *common.Address
	Random        *common.Hash
	BaseFee       *hexutil.Big
	ExcessDataGas *hexutil.Big
=======
	Number     *hexutil.Big
	Difficulty *hexutil.Big
	Time       *hexutil.Uint64
	GasLimit   *hexutil.Uint64
	Coinbase   *common.Address
	Random     *common.Hash
	BaseFee    *hexutil.Big
>>>>>>> 37e3208e
}

// Apply overrides the given header fields into the given block context.
func (diff *BlockOverrides) Apply(blockCtx *vm.BlockContext) {
	if diff == nil {
		return
	}
	if diff.Number != nil {
		blockCtx.BlockNumber = diff.Number.ToInt()
	}
	if diff.Difficulty != nil {
		blockCtx.Difficulty = diff.Difficulty.ToInt()
	}
	if diff.Time != nil {
		blockCtx.Time = uint64(*diff.Time)
	}
	if diff.GasLimit != nil {
		blockCtx.GasLimit = uint64(*diff.GasLimit)
	}
	if diff.Coinbase != nil {
		blockCtx.Coinbase = *diff.Coinbase
	}
	if diff.Random != nil {
		blockCtx.Random = diff.Random
	}
	if diff.BaseFee != nil {
		blockCtx.BaseFee = diff.BaseFee.ToInt()
	}
	if diff.ExcessDataGas != nil {
		blockCtx.ExcessDataGas = diff.BaseFee.ToInt()
	}
}

func DoCall(ctx context.Context, b Backend, args TransactionArgs, blockNrOrHash rpc.BlockNumberOrHash, overrides *StateOverride, timeout time.Duration, globalGasCap uint64) (*core.ExecutionResult, error) {
	defer func(start time.Time) { log.Debug("Executing EVM call finished", "runtime", time.Since(start)) }(time.Now())

	state, header, err := b.StateAndHeaderByNumberOrHash(ctx, blockNrOrHash)
	if state == nil || err != nil {
		return nil, err
	}
	if err := overrides.Apply(state); err != nil {
		return nil, err
	}
	// Setup context so it may be cancelled the call has completed
	// or, in case of unmetered gas, setup a context with a timeout.
	var cancel context.CancelFunc
	if timeout > 0 {
		ctx, cancel = context.WithTimeout(ctx, timeout)
	} else {
		ctx, cancel = context.WithCancel(ctx)
	}
	// Make sure the context is cancelled when the call has completed
	// this makes sure resources are cleaned up.
	defer cancel()

	// Get a new instance of the EVM.
	msg, err := args.ToMessage(globalGasCap, header.BaseFee)
	if err != nil {
		return nil, err
	}
	evm, vmError, err := b.GetEVM(ctx, msg, state, header, &vm.Config{NoBaseFee: true})
	if err != nil {
		return nil, err
	}
	// Wait for the context to be done and cancel the evm. Even if the
	// EVM has finished, cancelling may be done (repeatedly)
	go func() {
		<-ctx.Done()
		evm.Cancel()
	}()

	// Execute the message.
	gp := new(core.GasPool).AddGas(math.MaxUint64).AddDataGas(params.MaxDataGasPerBlock)
	result, err := core.ApplyMessage(evm, msg, gp)
	if err := vmError(); err != nil {
		return nil, err
	}

	// If the timer caused an abort, return an appropriate error message
	if evm.Cancelled() {
		return nil, fmt.Errorf("execution aborted (timeout = %v)", timeout)
	}
	if err != nil {
		return result, fmt.Errorf("err: %w (supplied gas %d)", err, msg.Gas())
	}
	return result, nil
}

func newRevertError(result *core.ExecutionResult) *revertError {
	reason, errUnpack := abi.UnpackRevert(result.Revert())
	err := errors.New("execution reverted")
	if errUnpack == nil {
		err = fmt.Errorf("execution reverted: %v", reason)
	}
	return &revertError{
		error:  err,
		reason: hexutil.Encode(result.Revert()),
	}
}

// revertError is an API error that encompasses an EVM revertal with JSON error
// code and a binary data blob.
type revertError struct {
	error
	reason string // revert reason hex encoded
}

// ErrorCode returns the JSON error code for a revertal.
// See: https://github.com/ethereum/wiki/wiki/JSON-RPC-Error-Codes-Improvement-Proposal
func (e *revertError) ErrorCode() int {
	return 3
}

// ErrorData returns the hex encoded revert reason.
func (e *revertError) ErrorData() interface{} {
	return e.reason
}

// Call executes the given transaction on the state for the given block number.
//
// Additionally, the caller can specify a batch of contract for fields overriding.
//
// Note, this function doesn't make and changes in the state/blockchain and is
// useful to execute and retrieve values.
func (s *BlockChainAPI) Call(ctx context.Context, args TransactionArgs, blockNrOrHash rpc.BlockNumberOrHash, overrides *StateOverride) (hexutil.Bytes, error) {
	result, err := DoCall(ctx, s.b, args, blockNrOrHash, overrides, s.b.RPCEVMTimeout(), s.b.RPCGasCap())
	if err != nil {
		return nil, err
	}
	// If the result contains a revert reason, try to unpack and return it.
	if len(result.Revert()) > 0 {
		return nil, newRevertError(result)
	}
	return result.Return(), result.Err
}

func DoEstimateGas(ctx context.Context, b Backend, args TransactionArgs, blockNrOrHash rpc.BlockNumberOrHash, gasCap uint64) (hexutil.Uint64, error) {
	// Binary search the gas requirement, as it may be higher than the amount used
	var (
		lo  uint64 = params.TxGas - 1
		hi  uint64
		cap uint64
	)
	// Use zero address if sender unspecified.
	if args.From == nil {
		args.From = new(common.Address)
	}
	// Determine the highest gas limit can be used during the estimation.
	if args.Gas != nil && uint64(*args.Gas) >= params.TxGas {
		hi = uint64(*args.Gas)
	} else {
		// Retrieve the block to act as the gas ceiling
		block, err := b.BlockByNumberOrHash(ctx, blockNrOrHash)
		if err != nil {
			return 0, err
		}
		if block == nil {
			return 0, errors.New("block not found")
		}
		hi = block.GasLimit()
	}
	// Normalize the max fee per gas the call is willing to spend.
	var feeCap *big.Int
	if args.GasPrice != nil && (args.MaxFeePerGas != nil || args.MaxPriorityFeePerGas != nil) {
		return 0, errors.New("both gasPrice and (maxFeePerGas or maxPriorityFeePerGas) specified")
	} else if args.GasPrice != nil {
		feeCap = args.GasPrice.ToInt()
	} else if args.MaxFeePerGas != nil {
		feeCap = args.MaxFeePerGas.ToInt()
	} else {
		feeCap = common.Big0
	}
	// Recap the highest gas limit with account's available balance.
	if feeCap.BitLen() != 0 {
		state, _, err := b.StateAndHeaderByNumberOrHash(ctx, blockNrOrHash)
		if err != nil {
			return 0, err
		}
		balance := state.GetBalance(*args.From) // from can't be nil
		available := new(big.Int).Set(balance)
		if args.Value != nil {
			if args.Value.ToInt().Cmp(available) >= 0 {
				return 0, core.ErrInsufficientFundsForTransfer
			}
			available.Sub(available, args.Value.ToInt())
		}
		allowance := new(big.Int).Div(available, feeCap)

		// If the allowance is larger than maximum uint64, skip checking
		if allowance.IsUint64() && hi > allowance.Uint64() {
			transfer := args.Value
			if transfer == nil {
				transfer = new(hexutil.Big)
			}
			log.Warn("Gas estimation capped by limited funds", "original", hi, "balance", balance,
				"sent", transfer.ToInt(), "maxFeePerGas", feeCap, "fundable", allowance)
			hi = allowance.Uint64()
		}
	}
	// Recap the highest gas allowance with specified gascap.
	if gasCap != 0 && hi > gasCap {
		log.Warn("Caller gas above allowance, capping", "requested", hi, "cap", gasCap)
		hi = gasCap
	}
	cap = hi

	// Create a helper to check if a gas allowance results in an executable transaction
	executable := func(gas uint64) (bool, *core.ExecutionResult, error) {
		args.Gas = (*hexutil.Uint64)(&gas)

		result, err := DoCall(ctx, b, args, blockNrOrHash, nil, 0, gasCap)
		if err != nil {
			if errors.Is(err, core.ErrIntrinsicGas) {
				return true, nil, nil // Special case, raise gas limit
			}
			return true, nil, err // Bail out
		}
		return result.Failed(), result, nil
	}
	// Execute the binary search and hone in on an executable gas limit
	for lo+1 < hi {
		mid := (hi + lo) / 2
		failed, _, err := executable(mid)

		// If the error is not nil(consensus error), it means the provided message
		// call or transaction will never be accepted no matter how much gas it is
		// assigned. Return the error directly, don't struggle any more.
		if err != nil {
			return 0, err
		}
		if failed {
			lo = mid
		} else {
			hi = mid
		}
	}
	// Reject the transaction as invalid if it still fails at the highest allowance
	if hi == cap {
		failed, result, err := executable(hi)
		if err != nil {
			return 0, err
		}
		if failed {
			if result != nil && result.Err != vm.ErrOutOfGas {
				if len(result.Revert()) > 0 {
					return 0, newRevertError(result)
				}
				return 0, result.Err
			}
			// Otherwise, the specified gas cap is too low
			return 0, fmt.Errorf("gas required exceeds allowance (%d)", cap)
		}
	}
	return hexutil.Uint64(hi), nil
}

// EstimateGas returns an estimate of the amount of gas needed to execute the
// given transaction against the current pending block.
func (s *BlockChainAPI) EstimateGas(ctx context.Context, args TransactionArgs, blockNrOrHash *rpc.BlockNumberOrHash) (hexutil.Uint64, error) {
	bNrOrHash := rpc.BlockNumberOrHashWithNumber(rpc.PendingBlockNumber)
	if blockNrOrHash != nil {
		bNrOrHash = *blockNrOrHash
	}
	return DoEstimateGas(ctx, s.b, args, bNrOrHash, s.b.RPCGasCap())
}

// RPCMarshalHeader converts the given header to the RPC output .
func RPCMarshalHeader(head *types.Header) map[string]interface{} {
	result := map[string]interface{}{
		"number":           (*hexutil.Big)(head.Number),
		"hash":             head.Hash(),
		"parentHash":       head.ParentHash,
		"nonce":            head.Nonce,
		"mixHash":          head.MixDigest,
		"sha3Uncles":       head.UncleHash,
		"logsBloom":        head.Bloom,
		"stateRoot":        head.Root,
		"miner":            head.Coinbase,
		"difficulty":       (*hexutil.Big)(head.Difficulty),
		"extraData":        hexutil.Bytes(head.Extra),
		"size":             hexutil.Uint64(head.Size()),
		"gasLimit":         hexutil.Uint64(head.GasLimit),
		"gasUsed":          hexutil.Uint64(head.GasUsed),
		"timestamp":        hexutil.Uint64(head.Time),
		"transactionsRoot": head.TxHash,
		"receiptsRoot":     head.ReceiptHash,
	}

	if head.BaseFee != nil {
		result["baseFeePerGas"] = (*hexutil.Big)(head.BaseFee)
	}
	if head.WithdrawalsHash != nil {
		result["withdrawalsRoot"] = *head.WithdrawalsHash
	}
	if head.ExcessDataGas != nil {
		result["excessDataGas"] = (*hexutil.Big)(head.ExcessDataGas)
	}

	if head.WithdrawalsHash != nil {
		result["withdrawalsRoot"] = head.WithdrawalsHash
	}

	return result
}

// RPCMarshalBlock converts the given block to the RPC output which depends on fullTx. If inclTx is true transactions are
// returned. When fullTx is true the returned block contains full transaction details, otherwise it will only contain
// transaction hashes.
func RPCMarshalBlock(block *types.Block, inclTx bool, fullTx bool, config *params.ChainConfig) (map[string]interface{}, error) {
	fields := RPCMarshalHeader(block.Header())
	fields["size"] = hexutil.Uint64(block.Size())

	if inclTx {
		formatTx := func(tx *types.Transaction) (interface{}, error) {
			return tx.Hash(), nil
		}
		if fullTx {
			formatTx = func(tx *types.Transaction) (interface{}, error) {
				return newRPCTransactionFromBlockHash(block, tx.Hash(), config), nil
			}
		}
		txs := block.Transactions()
		transactions := make([]interface{}, len(txs))
		var err error
		for i, tx := range txs {
			if transactions[i], err = formatTx(tx); err != nil {
				return nil, err
			}
		}
		fields["transactions"] = transactions
		// inclTx also expands withdrawals
		// TODO @MariusVanDerWijden: add a second flag similar to inclTx to enable withdrawals
		fields["withdrawals"] = block.Withdrawals()
	}
	uncles := block.Uncles()
	uncleHashes := make([]common.Hash, len(uncles))
	for i, uncle := range uncles {
		uncleHashes[i] = uncle.Hash()
	}
	fields["uncles"] = uncleHashes
	if block.Header().WithdrawalsHash != nil {
		fields["withdrawals"] = block.Withdrawals()
	}
	return fields, nil
}

// rpcMarshalHeader uses the generalized output filler, then adds the total difficulty field, which requires
// a `BlockchainAPI`.
func (s *BlockChainAPI) rpcMarshalHeader(ctx context.Context, header *types.Header) map[string]interface{} {
	fields := RPCMarshalHeader(header)
	fields["totalDifficulty"] = (*hexutil.Big)(s.b.GetTd(ctx, header.Hash()))
	return fields
}

// rpcMarshalBlock uses the generalized output filler, then adds the total difficulty field, which requires
// a `BlockchainAPI`.
func (s *BlockChainAPI) rpcMarshalBlock(ctx context.Context, b *types.Block, inclTx bool, fullTx bool) (map[string]interface{}, error) {
	fields, err := RPCMarshalBlock(b, inclTx, fullTx, s.b.ChainConfig())
	if err != nil {
		return nil, err
	}
	if inclTx {
		fields["totalDifficulty"] = (*hexutil.Big)(s.b.GetTd(ctx, b.Hash()))
	}
	return fields, err
}

// RPCTransaction represents a transaction that will serialize to the RPC representation of a transaction
type RPCTransaction struct {
	BlockHash           *common.Hash      `json:"blockHash"`
	BlockNumber         *hexutil.Big      `json:"blockNumber"`
	From                common.Address    `json:"from"`
	Gas                 hexutil.Uint64    `json:"gas"`
	GasPrice            *hexutil.Big      `json:"gasPrice"`
	GasFeeCap           *hexutil.Big      `json:"maxFeePerGas,omitempty"`
	GasTipCap           *hexutil.Big      `json:"maxPriorityFeePerGas,omitempty"`
	Hash                common.Hash       `json:"hash"`
	Input               hexutil.Bytes     `json:"input"`
	Nonce               hexutil.Uint64    `json:"nonce"`
	To                  *common.Address   `json:"to"`
	TransactionIndex    *hexutil.Uint64   `json:"transactionIndex"`
	Value               *hexutil.Big      `json:"value"`
	Type                hexutil.Uint64    `json:"type"`
	Accesses            *types.AccessList `json:"accessList,omitempty"`
	MaxFeePerDataGas    *hexutil.Big      `json:"maxFeePerDataGas,omitempty"`
	BlobVersionedHashes []common.Hash     `json:"blobVersionedHashes,omitempty"`
	ChainID             *hexutil.Big      `json:"chainId,omitempty"`
	V                   *hexutil.Big      `json:"v"`
	R                   *hexutil.Big      `json:"r"`
	S                   *hexutil.Big      `json:"s"`
}

// newRPCTransaction returns a transaction that will serialize to the RPC
// representation, with the given location metadata set (if available).
func newRPCTransaction(tx *types.Transaction, blockHash common.Hash, blockNumber uint64, blockTime uint64, index uint64, baseFee *big.Int, config *params.ChainConfig) *RPCTransaction {
	signer := types.MakeSigner(config, new(big.Int).SetUint64(blockNumber), blockTime)
	from, _ := types.Sender(signer, tx)
	v, r, s := tx.RawSignatureValues()
	result := &RPCTransaction{
		Type:                hexutil.Uint64(tx.Type()),
		From:                from,
		Gas:                 hexutil.Uint64(tx.Gas()),
		GasPrice:            (*hexutil.Big)(tx.GasPrice()),
		Hash:                tx.Hash(),
		Input:               hexutil.Bytes(tx.Data()),
		Nonce:               hexutil.Uint64(tx.Nonce()),
		To:                  tx.To(),
		BlobVersionedHashes: tx.DataHashes(),
		Value:               (*hexutil.Big)(tx.Value()),
		V:                   (*hexutil.Big)(v),
		R:                   (*hexutil.Big)(r),
		S:                   (*hexutil.Big)(s),
	}
	if blockHash != (common.Hash{}) {
		result.BlockHash = &blockHash
		result.BlockNumber = (*hexutil.Big)(new(big.Int).SetUint64(blockNumber))
		result.TransactionIndex = (*hexutil.Uint64)(&index)
	}
	switch tx.Type() {
	case types.LegacyTxType:
		// if a legacy transaction has an EIP-155 chain id, include it explicitly
		if id := tx.ChainId(); id.Sign() != 0 {
			result.ChainID = (*hexutil.Big)(id)
		}
	case types.AccessListTxType:
		al := tx.AccessList()
		result.Accesses = &al
		result.ChainID = (*hexutil.Big)(tx.ChainId())
	case types.DynamicFeeTxType, types.BlobTxType:
		al := tx.AccessList()
		result.Accesses = &al
		result.ChainID = (*hexutil.Big)(tx.ChainId())
		result.GasFeeCap = (*hexutil.Big)(tx.GasFeeCap())
		result.GasTipCap = (*hexutil.Big)(tx.GasTipCap())
		result.MaxFeePerDataGas = (*hexutil.Big)(tx.MaxFeePerDataGas())
		// if the transaction has been mined, compute the effective gas price
		if baseFee != nil && blockHash != (common.Hash{}) {
			// price = min(tip, gasFeeCap - baseFee) + baseFee
			price := math.BigMin(new(big.Int).Add(tx.GasTipCap(), baseFee), tx.GasFeeCap())
			result.GasPrice = (*hexutil.Big)(price)
		} else {
			result.GasPrice = (*hexutil.Big)(tx.GasFeeCap())
		}
	}
	return result
}

// NewRPCPendingTransaction returns a pending transaction that will serialize to the RPC representation
func NewRPCPendingTransaction(tx *types.Transaction, current *types.Header, config *params.ChainConfig) *RPCTransaction {
	var baseFee *big.Int
	blockNumber := uint64(0)
	var blockTime uint64
	if current != nil {
		baseFee = misc.CalcBaseFee(config, current)
		blockNumber = current.Number.Uint64()
		blockTime = current.Time
	}
	return newRPCTransaction(tx, common.Hash{}, blockNumber, blockTime, 0, baseFee, config)
}

// newRPCTransactionFromBlockIndex returns a transaction that will serialize to the RPC representation.
func newRPCTransactionFromBlockIndex(b *types.Block, index uint64, config *params.ChainConfig) *RPCTransaction {
	txs := b.Transactions()
	if index >= uint64(len(txs)) {
		return nil
	}
	return newRPCTransaction(txs[index], b.Hash(), b.NumberU64(), b.Time(), index, b.BaseFee(), config)
}

// newRPCRawTransactionFromBlockIndex returns the bytes of a transaction given a block and a transaction index.
func newRPCRawTransactionFromBlockIndex(b *types.Block, index uint64) hexutil.Bytes {
	txs := b.Transactions()
	if index >= uint64(len(txs)) {
		return nil
	}
	blob, _ := txs[index].MarshalBinary()
	return blob
}

// newRPCTransactionFromBlockHash returns a transaction that will serialize to the RPC representation.
func newRPCTransactionFromBlockHash(b *types.Block, hash common.Hash, config *params.ChainConfig) *RPCTransaction {
	for idx, tx := range b.Transactions() {
		if tx.Hash() == hash {
			return newRPCTransactionFromBlockIndex(b, uint64(idx), config)
		}
	}
	return nil
}

// accessListResult returns an optional accesslist
// Its the result of the `debug_createAccessList` RPC call.
// It contains an error if the transaction itself failed.
type accessListResult struct {
	Accesslist *types.AccessList `json:"accessList"`
	Error      string            `json:"error,omitempty"`
	GasUsed    hexutil.Uint64    `json:"gasUsed"`
}

// CreateAccessList creates a EIP-2930 type AccessList for the given transaction.
// Reexec and BlockNrOrHash can be specified to create the accessList on top of a certain state.
func (s *BlockChainAPI) CreateAccessList(ctx context.Context, args TransactionArgs, blockNrOrHash *rpc.BlockNumberOrHash) (*accessListResult, error) {
	bNrOrHash := rpc.BlockNumberOrHashWithNumber(rpc.PendingBlockNumber)
	if blockNrOrHash != nil {
		bNrOrHash = *blockNrOrHash
	}
	acl, gasUsed, vmerr, err := AccessList(ctx, s.b, bNrOrHash, args)
	if err != nil {
		return nil, err
	}
	result := &accessListResult{Accesslist: &acl, GasUsed: hexutil.Uint64(gasUsed)}
	if vmerr != nil {
		result.Error = vmerr.Error()
	}
	return result, nil
}

// AccessList creates an access list for the given transaction.
// If the accesslist creation fails an error is returned.
// If the transaction itself fails, an vmErr is returned.
func AccessList(ctx context.Context, b Backend, blockNrOrHash rpc.BlockNumberOrHash, args TransactionArgs) (acl types.AccessList, gasUsed uint64, vmErr error, err error) {
	// Retrieve the execution context
	db, header, err := b.StateAndHeaderByNumberOrHash(ctx, blockNrOrHash)
	if db == nil || err != nil {
		return nil, 0, nil, err
	}
	// If the gas amount is not set, default to RPC gas cap.
	if args.Gas == nil {
		tmp := hexutil.Uint64(b.RPCGasCap())
		args.Gas = &tmp
	}

	// Ensure any missing fields are filled, extract the recipient and input data
	if err := args.setDefaults(ctx, b); err != nil {
		return nil, 0, nil, err
	}
	var to common.Address
	if args.To != nil {
		to = *args.To
	} else {
		to = crypto.CreateAddress(args.from(), uint64(*args.Nonce))
	}
	isPostMerge := header.Difficulty.Cmp(common.Big0) == 0
	// Retrieve the precompiles since they don't need to be added to the access list
	precompiles := vm.ActivePrecompiles(b.ChainConfig().Rules(header.Number, isPostMerge, header.Time))

	// Create an initial tracer
	prevTracer := logger.NewAccessListTracer(nil, args.from(), to, precompiles)
	if args.AccessList != nil {
		prevTracer = logger.NewAccessListTracer(*args.AccessList, args.from(), to, precompiles)
	}
	for {
		// Retrieve the current access list to expand
		accessList := prevTracer.AccessList()
		log.Trace("Creating access list", "input", accessList)

		// Copy the original db so we don't modify it
		statedb := db.Copy()
		// Set the accesslist to the last al
		args.AccessList = &accessList
		msg, err := args.ToMessage(b.RPCGasCap(), header.BaseFee)
		if err != nil {
			return nil, 0, nil, err
		}

		// Apply the transaction with the access list tracer
		tracer := logger.NewAccessListTracer(accessList, args.from(), to, precompiles)
		config := vm.Config{Tracer: tracer, Debug: true, NoBaseFee: true}
		vmenv, _, err := b.GetEVM(ctx, msg, statedb, header, &config)
		if err != nil {
			return nil, 0, nil, err
		}
		res, err := core.ApplyMessage(vmenv, msg, new(core.GasPool).AddGas(msg.Gas()).AddDataGas(msg.DataGas()))
		if err != nil {
			return nil, 0, nil, fmt.Errorf("failed to apply transaction: %v err: %v", args.toTransaction().Hash(), err)
		}
		if tracer.Equal(prevTracer) {
			return accessList, res.UsedGas, res.Err, nil
		}
		prevTracer = tracer
	}
}

// TransactionAPI exposes methods for reading and creating transaction data.
type TransactionAPI struct {
	b         Backend
	nonceLock *AddrLocker
	signer    types.Signer
}

// NewTransactionAPI creates a new RPC service with methods for interacting with transactions.
func NewTransactionAPI(b Backend, nonceLock *AddrLocker) *TransactionAPI {
	// The signer used by the API should always be the 'latest' known one because we expect
	// signers to be backwards-compatible with old transactions.
	signer := types.LatestSigner(b.ChainConfig())
	return &TransactionAPI{b, nonceLock, signer}
}

// GetBlockTransactionCountByNumber returns the number of transactions in the block with the given block number.
func (s *TransactionAPI) GetBlockTransactionCountByNumber(ctx context.Context, blockNr rpc.BlockNumber) *hexutil.Uint {
	if block, _ := s.b.BlockByNumber(ctx, blockNr); block != nil {
		n := hexutil.Uint(len(block.Transactions()))
		return &n
	}
	return nil
}

// GetBlockTransactionCountByHash returns the number of transactions in the block with the given hash.
func (s *TransactionAPI) GetBlockTransactionCountByHash(ctx context.Context, blockHash common.Hash) *hexutil.Uint {
	if block, _ := s.b.BlockByHash(ctx, blockHash); block != nil {
		n := hexutil.Uint(len(block.Transactions()))
		return &n
	}
	return nil
}

// GetTransactionByBlockNumberAndIndex returns the transaction for the given block number and index.
func (s *TransactionAPI) GetTransactionByBlockNumberAndIndex(ctx context.Context, blockNr rpc.BlockNumber, index hexutil.Uint) *RPCTransaction {
	if block, _ := s.b.BlockByNumber(ctx, blockNr); block != nil {
		return newRPCTransactionFromBlockIndex(block, uint64(index), s.b.ChainConfig())
	}
	return nil
}

// GetTransactionByBlockHashAndIndex returns the transaction for the given block hash and index.
func (s *TransactionAPI) GetTransactionByBlockHashAndIndex(ctx context.Context, blockHash common.Hash, index hexutil.Uint) *RPCTransaction {
	if block, _ := s.b.BlockByHash(ctx, blockHash); block != nil {
		return newRPCTransactionFromBlockIndex(block, uint64(index), s.b.ChainConfig())
	}
	return nil
}

// GetRawTransactionByBlockNumberAndIndex returns the bytes of the transaction for the given block number and index.
func (s *TransactionAPI) GetRawTransactionByBlockNumberAndIndex(ctx context.Context, blockNr rpc.BlockNumber, index hexutil.Uint) hexutil.Bytes {
	if block, _ := s.b.BlockByNumber(ctx, blockNr); block != nil {
		return newRPCRawTransactionFromBlockIndex(block, uint64(index))
	}
	return nil
}

// GetRawTransactionByBlockHashAndIndex returns the bytes of the transaction for the given block hash and index.
func (s *TransactionAPI) GetRawTransactionByBlockHashAndIndex(ctx context.Context, blockHash common.Hash, index hexutil.Uint) hexutil.Bytes {
	if block, _ := s.b.BlockByHash(ctx, blockHash); block != nil {
		return newRPCRawTransactionFromBlockIndex(block, uint64(index))
	}
	return nil
}

// GetTransactionCount returns the number of transactions the given address has sent for the given block number
func (s *TransactionAPI) GetTransactionCount(ctx context.Context, address common.Address, blockNrOrHash rpc.BlockNumberOrHash) (*hexutil.Uint64, error) {
	// Ask transaction pool for the nonce which includes pending transactions
	if blockNr, ok := blockNrOrHash.Number(); ok && blockNr == rpc.PendingBlockNumber {
		nonce, err := s.b.GetPoolNonce(ctx, address)
		if err != nil {
			return nil, err
		}
		return (*hexutil.Uint64)(&nonce), nil
	}
	// Resolve block number and use its state to ask for the nonce
	state, _, err := s.b.StateAndHeaderByNumberOrHash(ctx, blockNrOrHash)
	if state == nil || err != nil {
		return nil, err
	}
	nonce := state.GetNonce(address)
	return (*hexutil.Uint64)(&nonce), state.Error()
}

// GetTransactionByHash returns the transaction for the given hash
func (s *TransactionAPI) GetTransactionByHash(ctx context.Context, hash common.Hash) (*RPCTransaction, error) {
	// Try to return an already finalized transaction
	tx, blockHash, blockNumber, index, err := s.b.GetTransaction(ctx, hash)
	if err != nil {
		return nil, err
	}
	if tx != nil {
		header, err := s.b.HeaderByHash(ctx, blockHash)
		if err != nil {
			return nil, err
		}
		return newRPCTransaction(tx, blockHash, blockNumber, header.Time, index, header.BaseFee, s.b.ChainConfig()), nil
	}
	// No finalized transaction, try to retrieve it from the pool
	if tx := s.b.GetPoolTransaction(hash); tx != nil {
		return NewRPCPendingTransaction(tx, s.b.CurrentHeader(), s.b.ChainConfig()), nil
	}

	// Transaction unknown, return as such
	return nil, nil
}

// GetRawTransactionByHash returns the bytes of the transaction for the given hash.
func (s *TransactionAPI) GetRawTransactionByHash(ctx context.Context, hash common.Hash) (hexutil.Bytes, error) {
	// Retrieve a finalized transaction, or a pooled otherwise
	tx, _, _, _, err := s.b.GetTransaction(ctx, hash)
	if err != nil {
		return nil, err
	}
	if tx == nil {
		if tx = s.b.GetPoolTransaction(hash); tx == nil {
			// Transaction not found anywhere, abort
			return nil, nil
		}
	}
	// Serialize to RLP and return
	return tx.MarshalBinary()
}

// GetTransactionReceipt returns the transaction receipt for the given transaction hash.
func (s *TransactionAPI) GetTransactionReceipt(ctx context.Context, hash common.Hash) (map[string]interface{}, error) {
	tx, blockHash, blockNumber, index, err := s.b.GetTransaction(ctx, hash)
	if err != nil {
		// When the transaction doesn't exist, the RPC method should return JSON null
		// as per specification.
		return nil, nil
	}
	receipts, err := s.b.GetReceipts(ctx, blockHash)
	if err != nil {
		return nil, err
	}
	if len(receipts) <= int(index) {
		return nil, nil
	}
	receipt := receipts[index]
	header, err := s.b.HeaderByHash(ctx, blockHash)
	if err != nil {
		return nil, err
	}
	// Derive the sender.
	bigblock := new(big.Int).SetUint64(blockNumber)
	signer := types.MakeSigner(s.b.ChainConfig(), bigblock, header.Time)
	from, _ := types.Sender(signer, tx)

	fields := map[string]interface{}{
		"blockHash":         blockHash,
		"blockNumber":       hexutil.Uint64(blockNumber),
		"transactionHash":   hash,
		"transactionIndex":  hexutil.Uint64(index),
		"from":              from,
		"to":                tx.To(),
		"gasUsed":           hexutil.Uint64(receipt.GasUsed),
		"cumulativeGasUsed": hexutil.Uint64(receipt.CumulativeGasUsed),
		"contractAddress":   nil,
		"logs":              receipt.Logs,
		"logsBloom":         receipt.Bloom,
		"type":              hexutil.Uint(tx.Type()),
	}
	// Assign the effective gas price paid
	if !s.b.ChainConfig().IsLondon(bigblock) {
		fields["effectiveGasPrice"] = hexutil.Uint64(tx.GasPrice().Uint64())
	} else {
		gasPrice := new(big.Int).Add(header.BaseFee, tx.EffectiveGasTipValue(header.BaseFee))
		fields["effectiveGasPrice"] = hexutil.Uint64(gasPrice.Uint64())
	}
	// Assign receipt status or post state.
	if len(receipt.PostState) > 0 {
		fields["root"] = hexutil.Bytes(receipt.PostState)
	} else {
		fields["status"] = hexutil.Uint(receipt.Status)
	}
	if receipt.Logs == nil {
		fields["logs"] = []*types.Log{}
	}
	// If the ContractAddress is 20 0x0 bytes, assume it is not a contract creation
	if receipt.ContractAddress != (common.Address{}) {
		fields["contractAddress"] = receipt.ContractAddress
	}
	return fields, nil
}

// sign is a helper function that signs a transaction with the private key of the given address.
func (s *TransactionAPI) sign(addr common.Address, tx *types.Transaction) (*types.Transaction, error) {
	// Look up the wallet containing the requested signer
	account := accounts.Account{Address: addr}

	wallet, err := s.b.AccountManager().Find(account)
	if err != nil {
		return nil, err
	}
	// Request the wallet to sign the transaction
	return wallet.SignTx(account, tx, s.b.ChainConfig().ChainID)
}

// SubmitTransaction is a helper function that submits tx to txPool and logs a message.
func SubmitTransaction(ctx context.Context, b Backend, tx *types.Transaction) (common.Hash, error) {
	// If the transaction fee cap is already specified, ensure the
	// fee of the given transaction is _reasonable_.
	if err := checkTxFee(tx.GasPrice(), tx.Gas(), b.RPCTxFeeCap()); err != nil {
		return common.Hash{}, err
	}
	if !b.UnprotectedAllowed() && !tx.Protected() {
		// Ensure only eip155 signed transactions are submitted if EIP155Required is set.
		return common.Hash{}, errors.New("only replay-protected (EIP-155) transactions allowed over RPC")
	}
	if err := b.SendTx(ctx, tx); err != nil {
		return common.Hash{}, err
	}
	// Print a log with full tx details for manual investigations and interventions
	signer := types.MakeSigner(b.ChainConfig(), b.CurrentBlock().Number(), b.CurrentBlock().Time())
	from, err := types.Sender(signer, tx)
	if err != nil {
		return common.Hash{}, err
	}

	if tx.To() == nil {
		addr := crypto.CreateAddress(from, tx.Nonce())
		log.Info("Submitted contract creation", "hash", tx.Hash().Hex(), "from", from, "nonce", tx.Nonce(), "contract", addr.Hex(), "value", tx.Value())
	} else {
		log.Info("Submitted transaction", "hash", tx.Hash().Hex(), "from", from, "nonce", tx.Nonce(), "recipient", tx.To(), "value", tx.Value())
	}
	return tx.Hash(), nil
}

// SendTransaction creates a transaction for the given argument, sign it and submit it to the
// transaction pool.
func (s *TransactionAPI) SendTransaction(ctx context.Context, args TransactionArgs) (common.Hash, error) {
	// Look up the wallet containing the requested signer
	account := accounts.Account{Address: args.from()}

	wallet, err := s.b.AccountManager().Find(account)
	if err != nil {
		return common.Hash{}, err
	}

	if args.Nonce == nil {
		// Hold the mutex around signing to prevent concurrent assignment of
		// the same nonce to multiple accounts.
		s.nonceLock.LockAddr(args.from())
		defer s.nonceLock.UnlockAddr(args.from())
	}

	// Set some sanity defaults and terminate on failure
	if err := args.setDefaults(ctx, s.b); err != nil {
		return common.Hash{}, err
	}
	// Assemble the transaction and sign with the wallet
	tx := args.toTransaction()

	signed, err := wallet.SignTx(account, tx, s.b.ChainConfig().ChainID)
	if err != nil {
		return common.Hash{}, err
	}
	return SubmitTransaction(ctx, s.b, signed)
}

// FillTransaction fills the defaults (nonce, gas, gasPrice or 1559 fields)
// on a given unsigned transaction, and returns it to the caller for further
// processing (signing + broadcast).
func (s *TransactionAPI) FillTransaction(ctx context.Context, args TransactionArgs) (*SignTransactionResult, error) {
	// Set some sanity defaults and terminate on failure
	if err := args.setDefaults(ctx, s.b); err != nil {
		return nil, err
	}
	// Assemble the transaction and obtain rlp
	tx := args.toTransaction()
	data, err := tx.MarshalBinary()
	if err != nil {
		return nil, err
	}
	return &SignTransactionResult{data, tx}, nil
}

// SendRawTransaction will add the signed transaction to the transaction pool.
// The sender is responsible for signing the transaction and using the correct nonce.
func (s *TransactionAPI) SendRawTransaction(ctx context.Context, input hexutil.Bytes) (common.Hash, error) {
	tx := new(types.Transaction)
	if err := tx.UnmarshalBinary(input); err != nil {
		return common.Hash{}, err
	}
	return SubmitTransaction(ctx, s.b, tx)
}

// Sign calculates an ECDSA signature for:
// keccak256("\x19Ethereum Signed Message:\n" + len(message) + message).
//
// Note, the produced signature conforms to the secp256k1 curve R, S and V values,
// where the V value will be 27 or 28 for legacy reasons.
//
// The account associated with addr must be unlocked.
//
// https://github.com/ethereum/wiki/wiki/JSON-RPC#eth_sign
func (s *TransactionAPI) Sign(addr common.Address, data hexutil.Bytes) (hexutil.Bytes, error) {
	// Look up the wallet containing the requested signer
	account := accounts.Account{Address: addr}

	wallet, err := s.b.AccountManager().Find(account)
	if err != nil {
		return nil, err
	}
	// Sign the requested hash with the wallet
	signature, err := wallet.SignText(account, data)
	if err == nil {
		signature[64] += 27 // Transform V from 0/1 to 27/28 according to the yellow paper
	}
	return signature, err
}

// SignTransactionResult represents a RLP encoded signed transaction.
type SignTransactionResult struct {
	Raw hexutil.Bytes      `json:"raw"`
	Tx  *types.Transaction `json:"tx"`
}

// SignTransaction will sign the given transaction with the from account.
// The node needs to have the private key of the account corresponding with
// the given from address and it needs to be unlocked.
func (s *TransactionAPI) SignTransaction(ctx context.Context, args TransactionArgs) (*SignTransactionResult, error) {
	if args.Gas == nil {
		return nil, fmt.Errorf("gas not specified")
	}
	if args.GasPrice == nil && (args.MaxPriorityFeePerGas == nil || args.MaxFeePerGas == nil) {
		return nil, fmt.Errorf("missing gasPrice or maxFeePerGas/maxPriorityFeePerGas")
	}
	if args.Nonce == nil {
		return nil, fmt.Errorf("nonce not specified")
	}
	if err := args.setDefaults(ctx, s.b); err != nil {
		return nil, err
	}
	// Before actually sign the transaction, ensure the transaction fee is reasonable.
	tx := args.toTransaction()
	if err := checkTxFee(tx.GasPrice(), tx.Gas(), s.b.RPCTxFeeCap()); err != nil {
		return nil, err
	}
	signed, err := s.sign(args.from(), tx)
	if err != nil {
		return nil, err
	}
	data, err := signed.MarshalBinary()
	if err != nil {
		return nil, err
	}
	return &SignTransactionResult{data, signed}, nil
}

// PendingTransactions returns the transactions that are in the transaction pool
// and have a from address that is one of the accounts this node manages.
func (s *TransactionAPI) PendingTransactions() ([]*RPCTransaction, error) {
	pending, err := s.b.GetPoolTransactions()
	if err != nil {
		return nil, err
	}
	accounts := make(map[common.Address]struct{})
	for _, wallet := range s.b.AccountManager().Wallets() {
		for _, account := range wallet.Accounts() {
			accounts[account.Address] = struct{}{}
		}
	}
	curHeader := s.b.CurrentHeader()
	transactions := make([]*RPCTransaction, 0, len(pending))
	for _, tx := range pending {
		from, _ := types.Sender(s.signer, tx)
		if _, exists := accounts[from]; exists {
			transactions = append(transactions, NewRPCPendingTransaction(tx, curHeader, s.b.ChainConfig()))
		}
	}
	return transactions, nil
}

// Resend accepts an existing transaction and a new gas price and limit. It will remove
// the given transaction from the pool and reinsert it with the new gas price and limit.
func (s *TransactionAPI) Resend(ctx context.Context, sendArgs TransactionArgs, gasPrice *hexutil.Big, gasLimit *hexutil.Uint64) (common.Hash, error) {
	if sendArgs.Nonce == nil {
		return common.Hash{}, fmt.Errorf("missing transaction nonce in transaction spec")
	}
	if err := sendArgs.setDefaults(ctx, s.b); err != nil {
		return common.Hash{}, err
	}
	matchTx := sendArgs.toTransaction()

	// Before replacing the old transaction, ensure the _new_ transaction fee is reasonable.
	var price = matchTx.GasPrice()
	if gasPrice != nil {
		price = gasPrice.ToInt()
	}
	var gas = matchTx.Gas()
	if gasLimit != nil {
		gas = uint64(*gasLimit)
	}
	if err := checkTxFee(price, gas, s.b.RPCTxFeeCap()); err != nil {
		return common.Hash{}, err
	}
	// Iterate the pending list for replacement
	pending, err := s.b.GetPoolTransactions()
	if err != nil {
		return common.Hash{}, err
	}
	for _, p := range pending {
		wantSigHash := s.signer.Hash(matchTx)
		pFrom, err := types.Sender(s.signer, p)
		if err == nil && pFrom == sendArgs.from() && s.signer.Hash(p) == wantSigHash {
			// Match. Re-sign and send the transaction.
			if gasPrice != nil && (*big.Int)(gasPrice).Sign() != 0 {
				sendArgs.GasPrice = gasPrice
			}
			if gasLimit != nil && *gasLimit != 0 {
				sendArgs.Gas = gasLimit
			}
			signedTx, err := s.sign(sendArgs.from(), sendArgs.toTransaction())
			if err != nil {
				return common.Hash{}, err
			}
			if err = s.b.SendTx(ctx, signedTx); err != nil {
				return common.Hash{}, err
			}
			return signedTx.Hash(), nil
		}
	}
	return common.Hash{}, fmt.Errorf("transaction %#x not found", matchTx.Hash())
}

// DebugAPI is the collection of Ethereum APIs exposed over the debugging
// namespace.
type DebugAPI struct {
	b Backend
}

// NewDebugAPI creates a new instance of DebugAPI.
func NewDebugAPI(b Backend) *DebugAPI {
	return &DebugAPI{b: b}
}

// GetRawHeader retrieves the RLP encoding for a single header.
func (api *DebugAPI) GetRawHeader(ctx context.Context, blockNrOrHash rpc.BlockNumberOrHash) (hexutil.Bytes, error) {
	var hash common.Hash
	if h, ok := blockNrOrHash.Hash(); ok {
		hash = h
	} else {
		block, err := api.b.BlockByNumberOrHash(ctx, blockNrOrHash)
		if err != nil {
			return nil, err
		}
		hash = block.Hash()
	}
	header, _ := api.b.HeaderByHash(ctx, hash)
	if header == nil {
		return nil, fmt.Errorf("header #%d not found", hash)
	}
	return rlp.EncodeToBytes(header)
}

// GetRawBlock retrieves the RLP encoded for a single block.
func (api *DebugAPI) GetRawBlock(ctx context.Context, blockNrOrHash rpc.BlockNumberOrHash) (hexutil.Bytes, error) {
	var hash common.Hash
	if h, ok := blockNrOrHash.Hash(); ok {
		hash = h
	} else {
		block, err := api.b.BlockByNumberOrHash(ctx, blockNrOrHash)
		if err != nil {
			return nil, err
		}
		hash = block.Hash()
	}
	block, _ := api.b.BlockByHash(ctx, hash)
	if block == nil {
		return nil, fmt.Errorf("block #%d not found", hash)
	}
	return rlp.EncodeToBytes(block)
}

// GetRawReceipts retrieves the binary-encoded receipts of a single block.
func (api *DebugAPI) GetRawReceipts(ctx context.Context, blockNrOrHash rpc.BlockNumberOrHash) ([]hexutil.Bytes, error) {
	var hash common.Hash
	if h, ok := blockNrOrHash.Hash(); ok {
		hash = h
	} else {
		block, err := api.b.BlockByNumberOrHash(ctx, blockNrOrHash)
		if err != nil {
			return nil, err
		}
		hash = block.Hash()
	}
	receipts, err := api.b.GetReceipts(ctx, hash)
	if err != nil {
		return nil, err
	}
	result := make([]hexutil.Bytes, len(receipts))
	for i, receipt := range receipts {
		b, err := receipt.MarshalBinary()
		if err != nil {
			return nil, err
		}
		result[i] = b
	}
	return result, nil
}

// GetRawTransaction returns the bytes of the transaction for the given hash.
func (s *DebugAPI) GetRawTransaction(ctx context.Context, hash common.Hash) (hexutil.Bytes, error) {
	// Retrieve a finalized transaction, or a pooled otherwise
	tx, _, _, _, err := s.b.GetTransaction(ctx, hash)
	if err != nil {
		return nil, err
	}
	if tx == nil {
		if tx = s.b.GetPoolTransaction(hash); tx == nil {
			// Transaction not found anywhere, abort
			return nil, nil
		}
	}
	return tx.MarshalBinary()
}

// PrintBlock retrieves a block and returns its pretty printed form.
func (api *DebugAPI) PrintBlock(ctx context.Context, number uint64) (string, error) {
	block, _ := api.b.BlockByNumber(ctx, rpc.BlockNumber(number))
	if block == nil {
		return "", fmt.Errorf("block #%d not found", number)
	}
	return spew.Sdump(block), nil
}

// SeedHash retrieves the seed hash of a block.
func (api *DebugAPI) SeedHash(ctx context.Context, number uint64) (string, error) {
	block, _ := api.b.BlockByNumber(ctx, rpc.BlockNumber(number))
	if block == nil {
		return "", fmt.Errorf("block #%d not found", number)
	}
	return fmt.Sprintf("%#x", ethash.SeedHash(number)), nil
}

// ChaindbProperty returns leveldb properties of the key-value database.
func (api *DebugAPI) ChaindbProperty(property string) (string, error) {
	if property == "" {
		property = "leveldb.stats"
	} else if !strings.HasPrefix(property, "leveldb.") {
		property = "leveldb." + property
	}
	return api.b.ChainDb().Stat(property)
}

// ChaindbCompact flattens the entire key-value database into a single level,
// removing all unused slots and merging all keys.
func (api *DebugAPI) ChaindbCompact() error {
	for b := byte(0); b < 255; b++ {
		log.Info("Compacting chain database", "range", fmt.Sprintf("0x%0.2X-0x%0.2X", b, b+1))
		if err := api.b.ChainDb().Compact([]byte{b}, []byte{b + 1}); err != nil {
			log.Error("Database compaction failed", "err", err)
			return err
		}
	}
	return nil
}

// SetHead rewinds the head of the blockchain to a previous block.
func (api *DebugAPI) SetHead(number hexutil.Uint64) {
	api.b.SetHead(uint64(number))
}

// NetAPI offers network related RPC methods
type NetAPI struct {
	net            *p2p.Server
	networkVersion uint64
}

// NewNetAPI creates a new net API instance.
func NewNetAPI(net *p2p.Server, networkVersion uint64) *NetAPI {
	return &NetAPI{net, networkVersion}
}

// Listening returns an indication if the node is listening for network connections.
func (s *NetAPI) Listening() bool {
	return true // always listening
}

// PeerCount returns the number of connected peers
func (s *NetAPI) PeerCount() hexutil.Uint {
	return hexutil.Uint(s.net.PeerCount())
}

// Version returns the current ethereum protocol version.
func (s *NetAPI) Version() string {
	return fmt.Sprintf("%d", s.networkVersion)
}

// checkTxFee is an internal function used to check whether the fee of
// the given transaction is _reasonable_(under the cap).
func checkTxFee(gasPrice *big.Int, gas uint64, cap float64) error {
	// Short circuit if there is no cap for transaction fee at all.
	if cap == 0 {
		return nil
	}
	feeEth := new(big.Float).Quo(new(big.Float).SetInt(new(big.Int).Mul(gasPrice, new(big.Int).SetUint64(gas))), new(big.Float).SetInt(big.NewInt(params.Ether)))
	feeFloat, _ := feeEth.Float64()
	if feeFloat > cap {
		return fmt.Errorf("tx fee (%.2f ether) exceeds the configured cap (%.2f ether)", feeFloat, cap)
	}
	return nil
}

// toHexSlice creates a slice of hex-strings based on []byte.
func toHexSlice(b [][]byte) []string {
	r := make([]string, len(b))
	for i := range b {
		r[i] = hexutil.Encode(b[i])
	}
	return r
}<|MERGE_RESOLUTION|>--- conflicted
+++ resolved
@@ -919,24 +919,14 @@
 
 // BlockOverrides is a set of header fields to override.
 type BlockOverrides struct {
-<<<<<<< HEAD
 	Number        *hexutil.Big
 	Difficulty    *hexutil.Big
-	Time          *hexutil.Big
+	Time          *hexutil.Uint64
 	GasLimit      *hexutil.Uint64
 	Coinbase      *common.Address
 	Random        *common.Hash
 	BaseFee       *hexutil.Big
 	ExcessDataGas *hexutil.Big
-=======
-	Number     *hexutil.Big
-	Difficulty *hexutil.Big
-	Time       *hexutil.Uint64
-	GasLimit   *hexutil.Uint64
-	Coinbase   *common.Address
-	Random     *common.Hash
-	BaseFee    *hexutil.Big
->>>>>>> 37e3208e
 }
 
 // Apply overrides the given header fields into the given block context.
